--- conflicted
+++ resolved
@@ -2639,10 +2639,6 @@
   perl -i -pe "s/^$APP,.*/${NAME},${ALIAS},${BUILD},${CLUSTER}/" ${CONF}/application
 
   # handle rename
-<<<<<<< HEAD
-  if [ "$NAME" != "$APP "]; then
-     echo "Rename not implemented" >&2 
-=======
   if [[ "$NAME" != "$APP" ]]; then
 
      # switch to the config directory to perform git operations
@@ -2687,7 +2683,6 @@
      # switch back
      popd >/dev/null 2>&1
 
->>>>>>> 68819aca
   fi
   commit_file application
 }
