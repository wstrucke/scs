#!/bin/bash
#
# Simple Configuration [Management] System
# Manage and deploy application configuration files to multiple environments
#
# William Strucke [wstrucke@gmail.com]
# Version 1.0.0, May 2014
#
# Copyright 2014
#
# This program is free software: you can redistribute it and/or modify
# it under the terms of the GNU General Public License as published by
# the Free Software Foundation, either version 3 of the License, or
# (at your option) any later version.
#
# This program is distributed in the hope that it will be useful,
# but WITHOUT ANY WARRANTY; without even the implied warranty of
# MERCHANTABILITY or FITNESS FOR A PARTICULAR PURPOSE.  See the
# GNU General Public License for more details.
#
# You should have received a copy of the GNU General Public License
# along with this program.  If not, see <http://www.gnu.org/licenses/>.
#
# Configuration Storage:
#   ./app-config/
#     application                                          file
#     build                                                file
#     constant                                             constant index
#     environment                                          file
#     env                                                  directory
#     env/<environment>/binary                             directory
#     env/<environment>/constant                           file
#     env/<environment>/by-app                             directory
#     env/<environment>/by-app/<application>               file
#     env/<environment>/by-loc                             directory
#     env/<environment>/by-loc/<location>                  file
#     file                                                 file
#     file-map                                             application to file map
#     hv-environment                                       file
#     hv-network                                           file
#     hv-system                                            file
#     hypervisor                                           file
#     location                                             file
#     network                                              file
#     net                                                  directory
#     net/a.b.c.0                                          file with IP index for IPAM component
#     net/a.b.c.0-routes                                   static routes for all hosts in the network
#     resource                                             file
#     schema                                               file
#     system                                               file
#     template/                                            directory containing global application templates
#.....template/cluster/<environment>/                      directory containing template patches for an environment w/clustering (proposed)
#     template/patch/<environment>/                        directory containing template patches for the environment
#     value/                                               directory containing constant definitions
#     value/by-app/                                        directory
#     value/by-app/<application>                           file (global application)
#     value/constant                                       file (global)
#     <location>/                                          directory
#     <location>/network                                   file to list networks available at the location
#     <location>/<environment>                             file
#
# A constant has a globally unique name with a fixed value in the scope it is defined in and is in only one scope (never duplicated).
#
# A resource is a pre-defined type with a globally unique value (e.g. an IP address).  That value can be assigned to either a host or an
# application in an environment.
#
# Use constants and resources in configuration files -- this is the whole point of scs, mind you -- with this syntax:
#  {% resource.name %}
#  {% constant.name %}
#  {% system.name %}, {% system.ip %}, {% system.location %}, {% system.environment %}
#
# Data storage format -- flat file schema:
#   Overall requirement - files are stored in CSV format and no field can have a comma because we have no concept of an escape character.
#
#   application
#   --description: application details
#   --format: name,alias,build,cluster\n
#   --search: [FORMAT:application]
#   --storage:
#   ----name            a unique name for the application
#   ----alias           an alias for the application (currently unused)
#   ----build           the build the application is installed on
#   ----cluster         y/n - whether or not the application supports load balancing
#
#   build
#   --description: server builds
#   --format: name,role,description,os,arch,disk,ram,parent\n
#   --search: [FORMAT:build]
#   --storage:
#
#   constant
#   --description: variables used to generate configurations
#   --format: name,description\n
#   --search: [FORMAT:constant]
#   --storage:
#
#   environment
#   --description: 'stacks' or groups of instances of all or a subset of applications
#   --format: name,alias,description\n
#   --search: [FORMAT:environment]
#   --storage:
#
#   env/<environment>/constant
#   --description: environment scoped values for constants
#   --format: constant,value\n
#   --search: [FORMAT:value/env/constant]
#   --storage:
#
#   env/<environment>/by-app/<application>
#   --description: application in environment scoped values for constants
#   --format: constant,value\n
#   --search: [FORMAT:value/env/app]
#   --storage:
#
#   env/<environment>/by-loc/<location>
#   --description: enironment at a specific site scoped values for constants
#   --format: constant,value\n
#   --search: [FORMAT:value/loc/constant]
#   --storage:
#
#   file
#   --description: files installed on servers
#   --format: name,path,type,owner,group,octal,target,description\n
#   --search: [FORMAT:file]
#   --storage:
#   ----name	        a unique name to reference this entry; sometimes the actual file name but since
#                         there is only one namespace you may have to be creative.
#   ----path            the path on the system this file will be deployed to.
#   ----type            the type of entry, one of 'file', 'symlink', 'binary', 'copy', or 'download'.
#   ----owner           user name
#   ----group           group name
#   ----octal           octal representation of the file permissions
#   ----target          optional field; for type 'symlink', 'copy', or 'download' - what is the target
#   ----description     a description for this entry. this is not used anywhere except "$0 file show <entry>"
#
#   file-map
#   --description: map of files to applications
#   --format: filename,application,environment_flags\n
#   --search: [FORMAT:file-map]
#   --storage:
#   ----filename           the name of the file
#   ----application        the name of the application
#   ----environment_flags  optional set of flags indicating which environments this file should appear in
#                            can be 'all' or 'none' with modifiers '+' (to add to none) or '-' (to
#                            subtract from all).
#                            e.g.: 'none+test+production' or 'all-beta'
#                            the '+' flag is not valid with all and '-' is not valid with none
#                            an environment with a hyphen in the name will have it translated to an underscore
#                              in the configuration for flags, i.e. "my-environment" is stored as "my_environment"
#
#   hv-environment
#   --description: hypervisor/environment map
#   --format: environment,hypervisor
#   --search: [FORMAT:hv-environment]
#   --storage:
#   ----environment     the name of the 'environment'
#   ----hypervisor      the name of the 'hypervisor'
#
#   hv-network
#   --description: hypervisor/network map
#   --format: loc-zone-alias,hv-name,interface
#   --search: [FORMAT:hv-network]
#   --storage:
#   ----loc-zone-alias  network 'location,zone,alias' in the usual format
#   ----hv-name         the hostname of the hypervisor
#   ----interface       the name of the interface on the hypervisor for this network
#
#   hv-system
#   --description: hypervisor/vm map
#   --format: system,hypervisor,preferred
#   --search: [FORMAT:hv-system]
#   --storage:
#   ----system          the name of the 'system' (or virtual machine)
#   ----hypervisor      the name of the 'hypervisor'
#   ----preferred       y/n - if 'y' this is the preferred hypervisor the system runs on
#
#   hypervisor
#   --description: virtual machine host servers
#   --format: name,management-ip,location,vm-path,vm-min-disk(mb),min-free-mem(mb),enabled
#   --search: [FORMAT:hypervisor]
#   --storage:
#   ----name	        the hostname
#   ----management-ip   the ip the scs server will use to manage the hypervisor
#   ----location        name of the location of the hv (matches 'location')
#   ----vm-path         path on the file system to the virtual-machine images (e.g. '/usr/local/vm')
#   ----vm-min-disk     the minimum amount of disk space to leave available (in MB)
#   ----min-free-mem    the minimum amount of memory to leave available (in MB)
#   ----enabled         y/n - if 'n' do not add any virtual-machines to this host
#
#   location
#   --description: sites or locations
#   --format: code,name,description\n
#   --search: [FORMAT:location]
#   --storage:
#   ----code            code or alias for the location
#   ----name            name of the location/site
#   ----description     location description
#
#   network
#   --description: network registry
#   --format: location,zone,alias,network,mask,cidr,gateway_ip,static_routes,dns_ip,vlan,description,repo_address,repo_fs_path,
#             repo_path_url,build,default-build,ntp_ip,dhcp_ip\n
#   --search: [FORMAT:network]
#   --storage:
#   ----location        location code for the network (primary key part 1/3)
#   ----zone            network zone assignment (primary key part 2/3)
#   ----alias           network name or alias (primary key part 3/3)
#   ----network         network address in IP notation
#   ----mask            network mask in IP notation
#   ----cidr            network mask bits (combine with 'network' to form CIDR notation, i.e. 'network/cidr')
#   ----gateway_ip      network default gateway in IP notation
#   ----static_routes   'y' or 'n', yes if the network has static routes to deploy to each server
#   ----dns_ip          network default primary DNS in IP notation
#   ----vlan            network vlan tag/number (numeric)
#   ----description     description of the network
#   ----repo_address    ip address or hostname of the repository/mirror for installing an OS or related packages for the network
#   ----repo_fs_path    absolute path on the build server to a web accessible folder scs can place kickstart configs in
#                         (no trailing slash), e.g. /var/web/building/scs
#   ----repo_path_url   absolute path from the client web browser to the repo_fs_path, no leading or trailing slash, e.g. 'building/scs'
#   ----build           'y' or 'n', yes if this network has DHCP with PXE to boot into a network install image
#   ----default-build   'y' or 'n', yes if this network is the *default* build network at the location
#   ----ntp_ip          default ntp server in IP notation
#   ----dhcp_ip         ip of the network dhcp server (to look up leases) -- optional
#
#   net/a.b.c.0
#   --description: subnet ip assignment registry
#   --format: octal_ip,cidr_ip,reserved,dhcp,hostname,host_interface,comment,interface_comment,owner\n
#   --search: [FORMAT:net/network]
#   --storage:
#
#   net/a.b.c.0-routes
#   --description: static routes to be applied to all hosts in the network
#   --format: device net network netmask netmask gw gateway
#   --search: [FORMAT:net/routes]
#   --example: any net 10.1.12.0 netmask 255.255.255.0 gw 192.168.0.1
#
#   resource
#   --description: arbitrary 'things' (such as IP addresses for a specific purpose) assigned to
#                    systems and used to generate configs
#   --format: type,value,assign_type,assign_to,name,description\n
#   --search: [FORMAT:resource]
#   --storage:
#   ----type            one of 'ip', 'cluster_ip', or 'ha_ip': the type of resource. this should be extensible.
#   ----value           the resource value. since all types are IP addresses at this time, this is the IP address.
#   ----assign_type     type of assignment, either 'application' or 'host'. this determines what is in the next field.
#   ----assign_to       'not assigned' or the assignment string, based on the assign_type (host or application)
#                         for 'assign_type' of application, a string identifying the application with the components
#                           'location:environment:application'. e.g.: 'location1:beta:my_sweet_app'
#                         for 'assign_type' of host this is the name of the host
#   ----name            an optional alias or name for this resource. when a resource is linked to an application it is referenced
#                         by the type (e.g. system.cluster_ip) *EXCEPT* when a name is provided.  this is very useful when a
#                         system or application has multiple resources of the same type making the assignment otherwise
#                         ambiguous.
#   ----description     a comment or description about this resource for reference
#
#   schema
#   --description: the version of the configuration file schema in the repository
#   --format: version\n
#   --search: [FORMAT:schema]
#   ----version         the version of the schema
#
#   system
#   --description: servers
#   --format: name,build,ip,location,environment,virtual,backing_image,overlay,locked,build_date\n
#   --search: [FORMAT:system]
#   --storage:
#   ----name            the hostname
#   ----build           build name
#   ----ip              ip address for the system in IP notation or 'dhcp'
#   ----location        location name
#   ----environment     environment name
#   ----virtual         'y' or 'n', yes if this is a virtual machine
#   ----backing_image   'y' or 'n', yes if this is a VM and is unregistered, always SHUT OFF, and read-only as a backing image for overlays
#   ----overlay         'null', 'auto', or '<name>'. null=>full system (a.k.a. single), auto=>auto-select base system/image during
#                         provisioning, or the name of the base system
#   ----locked          'y' or 'n', yes if this system is LOCKED an changes should be restricted (especially provision/deprovision)
#   ----build_date      unix timestamp of the last time this system was built (by scs of course)
#
#   value/constant
#   --description: global values for constants
#   --format: constant,value\n
#   --search: [FORMAT:value/constant]
#   --storage:
#
#   value/by-app/<application>
#   --description: application scoped values for constants
#   --format: constant,value\n
#   --search: [FORMAT:value/by-app/constant]
#   --storage:
#
#   <location>/<environment>
#   --description: list of applications assigned to a location
#   --format: name
#   --search: [FORMAT:<location></env>]
#   --storage:
#   ----name            name of the application
#
#   <location>/network
#   --description: network details for a specific location
#   --format: zone,alias,network/cidr,build,default-build\n
#   --search: [FORMAT:location/network]
#   --storage:
#   ----zone            network zone; must be identical to the entry in 'network'
#   ----alias           network alias; must be identical to the entry in 'network'
#   ----network/        network ip address (e.g. 192.168.0.0) followed by a forward slash
#   ----cidr            the CIDR mask bits (e.g. 24)
#   ----build           'y' or 'n', is this network used to build servers
#   ----default-build   'y' or 'n', should this be the DEFAULT network at the location for builds
#
# External requirements:
#   Packages: coreutils awk git iputils nc ncurses openssh perl which expect
#     NOTE - requires GNU netcat, *NOT* Nmap Ncat!!
#   Specifically:
#     coreutils: echo, head, nohup, tail, tr, shuf, sort, wc
#     iputils: ping
#     ncurses: tput
#     openssh: ssh, ssh-keygen
#   My stuff - kvm-install.sh, system-build-scripts, http server for kickstart files and mirrors, pxeboot, dhcp
#
# Code Guidelines:
#   1. Do not use sed, at all, anywhere.  The implementation is inconsistent between Linux/UNIX/BSD/etc...
#   2. Keep function names alphabetically sorted in each section to ease management.
#   3. Space out lines of code and comment appropriately.  This includes vertical alignment where appropriate.
#   4. When you see a bug or missing feature implement it right away, add a !!FIXME!!, or a TO DO (below).
#   5. Every time a configuration file is read or written include the appropriate [FORMAT:...] identifier.
#      These are located in the "Data storage" section (above) and ease "schema" changes to the storage
#      files.
#   6. Program defensively. Always assume a function will be called with bad data or invalid parameters.
#   7. Avoid code reuse; try to leverage generic functions to simplify development and improve legibility.
#   8. Use CamelCase variables to avoid conflicts with environment variables.
#   9. Always localize variables.  Assume at some point each function will be called from other functions
#      as more functionality is abstracted.
#   10. Leverage bash built-ins over external programs to improve compatibility.
#
# TO DO:
#   - bug fix:
#     - functions that validate input and are called from subshells should fail instead of prompting in the subshell
#     - system_provision_phase2 has remote while loops that will not exit on their own when abort is enabled
#     - need to be able to remove a partially built backing system
#     - correct host name when creating overlays
#     - there is no way to manage environment inclusions/exclusions for application::file mapping
#     - 'build lineage --reverse' only outputs the build name.  Is that intentional?
#     - system deprovision needs to handle snapshots (they prevent the system from being undefined)
#   - clean up:
#     - simplify IP management functions by reducing code duplication
#     - populate reserved IP addresses
#     - rename operations should update map files (hv stuff specifically for net/env/loc)
#   - enhancements:
#     - finish IPAM and IP allocation components
#     - add detailed help section for each function
#     - reduce the number of places files are read directly. eventually use an actual DB.
#     - ADD: build [<environment>] [--name <build_name>] [--assign-resource|--unassign-resource|--list-resource]
#     - overhaul scs - split into modules, put in installed path with sub-folder, dependencies, and config file
#     - rewrite modules in a proper programming language
#     - add file groups
#     - store vm uuid with system to use as a sanity check when manipulating remote vms
#     - fingerprint each system to use as a sanity check when managing them
#     - all systems should use the same backing image, and instead of a larger disk get a second disk with a unique LVM name
#     - cluster y/n for application in environment
#     - file 'patch' for cluster y/n (in addition to environment patch)
#     - file enabled y/n for cluster
#     - pre/post-flight scripts or commands (per application, per environment, per location ?)
#     - finish implementing system_convert
#     - colorize system list output (different color per build)?
#     - deprecate external kvm-install script and remove dependencies on external servers
#     - add pxe boot, mirrors, kickstart, dhcp, etc... creation of VM to scs in networks on hypervisors
#     - send a deployment report when automatic provisioning and system creation occurs
#     - ipam network service?
#     - hosts network service (or just use DNS!) ?
#     - handle more natural english for commands... and/or make the order consistent (i.e. 'scs system show X' vs 'scs show system X' vs 'scs system X --blah')
#     - flock is not available on darwin (... or would have to be built ...)
#     - need to be able to define number of processors for a build or system
#     - add support to system module to show and manage snapshots on hypervisors
#     - showing a system that is a base image should display each hypervisor it is deployed to and all overlays using it
#     - automatically register the current ssh key on a remote system when it is built (kickstart likely?)
#     - stop supporting centos 5?  mount disk images to deploy initial config and install packages?
#     - scs constant edit -> view/edit all set values for a constant (like the route tool?)
#   - environment stuff:
#     - an environment instance can force systems to 'single' or 'overlay'
#     - add concept of 'instance' to environments and define 'stacks'
#     - files that only appear for clustered environments??
#     - load balancer support ? auto-create cluster and manage nodes?
#     - applications have dependencies on other applications for environment builds
#     - how to generate and deploy database credentials for an environment? other variables?
#     - database builds/options for environments
#

#Section: UTILITY
 #     # ####### ### #       ### ####### #     #
 #     #    #     #  #        #     #     #   #
 #     #    #     #  #        #     #      # #
 #     #    #     #  #        #     #       #
 #     #    #     #  #        #     #       #
 #     #    #     #  #        #     #       #
  #####     #    ### ####### ###    #       #

# convert subnet mask bits into a network mask
#   source: https://forum.openwrt.org/viewtopic.php?pid=220781#p220781
#
# required:
#   $1    X (where X is greater than or equal to 0 and less than or equal to 32)
#
function cdr2mask {
  test $# -ne 1 && return 1
  test "$1" != "${1/[^0-9]/}" && return 1
  if [[ $1 -lt 0 || $1 -gt 32 ]]; then return 1; fi
  set -- $(( 5 - ($1 / 8) )) 255 255 255 255 $(( (255 << (8 - ($1 % 8))) & 255 )) 0 0 0
  [ $1 -gt 1 ] && shift $1 || shift
  echo ${1-0}.${2-0}.${3-0}.${4-0}
  return 0
}

# return the number of possible IPs in a network based in the cidr mask
#   this intentionally does not account for the network and broadcast address
#
# required:
#   $1   X (where X is the CIDR mask: 0 <= X <= 32 )
#
function cdr2size {
  test $# -ne 1 && return 1
  test "$1" != "${1/[^0-9]/}" && return 1
  if [[ $1 -lt 0 || $1 -gt 32 ]]; then return 1; fi
  echo $(( 1 << ( ( $1 - 32 ) * -1 ) ))
  return 0
}

function check_abort {
  if [ $# -gt 0 ]; then MSG=" $1"; else MSG=""; fi
  if [ -f $ABORTFILE ]; then errlog "ERROR - abort file appeared, halting execution.$MSG"; fi
}

# check if a host is responding on the network
#   use ssh port (tcp/22) since that is almost exclusively how we manage them
#
# requires:
#   $1	host name or ip
#
# optional:
#   $2	tcp port (default is 22)
#   $3  timeout (default is 2 seconds)
#
function check_host_alive {
  local Port Timeout Pid C=0 Result=0
  if [ $# -eq 0 ]; then return 1; fi
  if [ $# -eq 2 ]; then Port=$2; else Port=22; fi
  if [ $# -eq 3 ]; then Timeout=$3; else Timeout=2; fi
  if [ "$HostOS" == "mac" ]; then
    ( ( exec 3<>/dev/tcp/$1/$Port ) & Pid=$! ; \
      while [[ $( ps -p $Pid |wc -l ) -gt 0 && $C -lt $((Timeout*5)) ]]; do sleep .2; C=$((C+1)); done; \
      if [[ $( ps -p $Pid |wc -l ) -gt 0 ]]; then Result=1; kill $Pid; fi; \
    ) >/dev/null 2>&1
    return $Result
  else
    nc -z -w $Timeout $1 $Port &>/dev/null && return 0 || return 1
  fi
}

# check and upgrade the schema as needed
#
function check_schema {
  local Pass=0 RL SkipPrompt=0 Version List n
  if [[ $1 == "--no-prompt" ]]; then SkipPrompt=1; fi
  if [[ -s ${CONF}/schema && "$( cat ${CONF}/schema )" == "$SchemaVersion" ]]; then return 0; fi

  if [[ $SkipPrompt -ne 1 ]]; then
    cat <<_EOF
------------------------------------------------------------------------------------------
Error: Your version of the configuration is out of date. It is strongly recommened that
you pull and/or merge changes in from your upstream master repository before continuing.
If you are sure you are completely up to date I can automatically update the
configuration to the latest version, after which you should commit and push changes
upstream for others.
------------------------------------------------------------------------------------------

_EOF
    get_yn RL "Would you like to automatically update the repository (y/n)?"
    if [[ $RL != "y" ]]; then exit 1; fi
  fi

  # file does not exist, so the repo is at <0.1
  if ! [[ -s ${CONF}/schema ]]; then echo "0" >${CONF}/schema; fi

  # get available migrations
  pushd $( dirname $( deref $0 ) ) >/dev/null 2>&1 || err "Error changing to script directory"

  Version="$( cat ${CONF}/schema )"
  while [[ $Version < $SchemaVersion ]]; do
    if ! [[ -s migrate/${Version}.sh ]]; then err "Error accessing migration script for $Version"; fi
    echo "Upgrading configuration from version ${Version}..."
    /bin/bash migrate/${Version}.sh ${CONF}
    if [[ $? -ne 0 ]]; then err "Error executing migration for $Version"; fi
    if [[ "$( cat ${CONF}/schema )" == "$Version" ]]; then err "Error in migration script for $Version"; fi
    Version="$( cat ${CONF}/schema )"
  done

  printf -- '\nSchema successfully upgraded to version %s. Please commit and push changes to your upstream repository.\n' $SchemaVersion
  exit 0
}

# exit function called from trap
#
function cleanup_and_exit {
  local code=$?
  test -d $TMP && rm -rf $TMP
  test -f /tmp/app-config.$$ && rm -f /tmp/app-config.$$*
  exit $code
}

# compare version strings
#
# SOURCE: http://stackoverflow.com/questions/4023830/bash-how-compare-two-strings-in-version-format
#
# requires:
#  $1,$2	strings to compare
#
# returns:
#  0	if the versions match
#  1	if $1 > $2
#  2	if $2 > $1
#
function compare_version {
  if [[ $1 == $2 ]]; then return 0; fi
  local IFS=.
  local i ver1=($1) ver2=($2)
  # fill empty fields in ver1 with zeros
  for ((i=${#ver1[@]}; i<${#ver2[@]}; i++)); do ver1[i]=0; done
  for ((i=0; i<${#ver1[@]}; i++)); do
    if [[ -z ${ver2[i]} ]]; then
      # fill empty fields in ver2 with zeros
      ver2[i]=0
    fi
    if ((10#${ver1[i]} > 10#${ver2[i]})); then return 1; fi
    if ((10#${ver1[i]} < 10#${ver2[i]})); then return 2; fi
  done
  return 0
}

# convert a decimal value to an ipv4 address
#
# SOURCE: http://stackoverflow.com/questions/10768160/ip-address-converter
#
function dec2ip {
  local ip delim dec=$1
  for e in {3..0}; do
    ((octet = dec / (256 ** e) ))
    ((dec -= octet * 256 ** e))
    ip+=$delim$octet
    delim=.
  done
  printf '%s\n' "$ip"
  return 0
}

# Dereference a symlink or directory name
#
function deref {
  test $# -eq 1 || return 1;
  if [ -d "$1" ]; then pushd $1 >/dev/null 2>&1 && pwd && popd >/dev/null 2>&1; return 0; fi
  local FILE="$1"; while [ -L "$FILE" ]; do FILE=$( readlink $FILE ); done; echo $FILE; return 0;
}

# error / exit function
#
function err {
  popd >/dev/null 2>&1
  test ! -z "$1" && echo $1 >&2 || echo "An error occurred" >&2
  test x"${BASH_SOURCE[0]}" == x"$0" && exit 1 || return 1
}

# error / exit function for daemon processes
#
function errlog {
  get_user --no-prompt
  test ! -z "$1" && MSG="$@" || MSG="An error occurred"
  echo "$MSG" >&2
  printf -- '%s %s scs: [%s] %s %s\n' "$( date +'%b %_d %T' )" "$( hostname )" "$$" "$USERNAME" "$MSG" >>$SCS_Error_Log
  test x"${BASH_SOURCE[0]}" == x"$0" && exit 1 || return 1
}

# return the exit code from an arbitrary function as a string
#
function exit_status {
  test $# -gt 0 || return 1
  eval $1 ${@:2} >/dev/null 2>&1
  RC=$?
  printf -- $RC
  return $RC
}

function expand_subject_alias {
  case "$1" in
    a|ap|app) printf -- 'application';;
    b|bld) printf -- 'build';;
    ca|can) printf -- 'cancel';;
    con|cons|const) printf -- 'constant';;
    com) printf -- 'commit';;
    command) printf -- 'commands';;
    d|di|dif) printf -- 'diff';;
    e|en|env) printf -- 'environment';;
    f) printf -- 'file';;
    he|?) printf -- 'help';;
    hv|hy|hyp|hyper) printf -- 'hypervisor';;
    l|lo|loc) printf -- 'location';;
    n|ne|net) printf -- 'network';;
    r|re|res) printf -- 'resource';;
    st|sta|stat) printf -- 'status';;
    sy|sys|syst|sytem) printf -- 'system';;
    *) printf -- "$1";;
  esac
}

function expand_verb_alias {
  case "$1" in
    a|ap|app) printf -- 'application';;
    ca) printf -- 'cat';;
    co|con|cons|const) printf -- 'constant';;
    cr) printf -- 'create';;
    d|de|del) printf -- 'delete';;
    e|ed) printf -- 'edit';;
    f) printf -- 'file';;
    l|li|lis|ls) printf -- 'list';;
    s|sh|sho) printf -- 'show';;
    u|up|upd|updat) printf -- 'update';;
    *) printf -- "$1";;
  esac
}

# fold a list into pretty columns
#
# this is a rough attempt to approximate 'column -t' due to the "column: line too long" issue.
#  we run into trouble with 'fold' since it doesn't care about the columns.  if the output
#  looks wonky, that's why.
#
function fold_list {
  local foo food maxlen width
  while read foo; do test -z "$food" && food="$foo" || food="$food $foo"; done
  maxlen=$( printf -- "$food" |tr ' ' '\n' |awk 'length>max{max=length}END{print max}' )
  width=$(( $(tput cols) / ( $maxlen + 5 )))
  printf -- "$food" |tr ' ' '\n' |awk 'BEGIN{i=1}{printf "%-*s", '$((maxlen + 3))', $1; if ((i%'$width')==0) { printf "\n"; }; i++}END{print "\n"}'
}

# generate a new ssh keypair
#
# required:
#  $1	path to key
#
function generate_ssh_key {
  test $# -ne 1 && err "Please provide the path to store the key"
  if [[ -f "$1" || -f "$1.pub" ]]; then err "Error: the specified key pair already exists"; fi
  ssh-keygen -t rsa -b 4096 -C 'scs access key' -N '' -q -f "$1"
}

# generic choose function, since they are all exactly the same
#
# required:
#  $1 name of file to search
#  $2 value to search for in the list
#  $3 variable to return
#
# optional:
#  $4 value to pass to list function
#
function generic_choose {
  printf -- $1 |grep -qE '^[aeiou]' && AN="an" || AN="a"
  [ "$1" == "resource" ] && M="," || M="^"
  test ! -z "$2" && grep -qiE "$M$2," ${CONF}/$1
  if [ $? -ne 0 ]; then
    eval $1_list \"$4\"
    printf -- "\n"
    get_input I "Please specify $AN $1"
    grep -qE "$M$I," ${CONF}/$1 || err "Unknown $1"
    printf -- "\n"
    eval $3="$I"
    return 1
  else
    eval $3="$2"
  fi
  return 0
}

# generic delete function, since they are all exactly the same
#
function generic_delete {
  test -z "$1" && return
  start_modify
  if [ -z "$2" ]; then
    eval ${1}_list
    printf -- "\n"
    get_input C "$( printf -- $1 |perl -pe "s/\b\(.\)/\u\1/g" ) to Delete"
  else
    C="$2"
  fi
  grep -qE "^$C," ${CONF}/$1 || err "Unknown $1"
  get_yn RL "Are you sure (y/n)?"
  if [ "$RL" != "y" ]; then return 1; fi
  perl -i -ne "print unless /^$C,/" ${CONF}/$1
  commit_file $1
  return 0
}

# input functions
#
# requires:
#  $1 variable name (no spaces)
#  $2 prompt
#
# optional:
#  --auto ""       use this value instead of prompting if it is not an empty string
#  --default ""    specify a default value
#  --nc            do not force lowercase
#  --null          allow null (empty) values
#  --options       comma delimited list of options to restrict selection to
#  --regex         validation regex to match against (passed to grep -E)
#  --comma         allow a comma in the input (default NO)
#
function get_input {
  test $# -lt 2 && return
  LC=1; RL=""; P="$2"; local V="$1"; D=""; NUL=0; OPT=""; RE=""; COMMA=0; CL=0; local AUTO=""; shift 2
  while [ $# -gt 0 ]; do case $1 in
    --auto) AUTO="$2"; shift;;
    --default) D="$2"; shift;;
    --nc) LC=0;;
    --null) NUL=1;;
    --options) OPT="$2"; shift;;
    --regex) RE="$2"; shift;;
    --comma) COMMA=1;;
    *) err;;
  esac; shift; done
  # get the screen size or pick a reasonable default
  local WIDTH=$( tput cols 2>/dev/null ); test -z "$WIDTH" && WIDTH=80
  # collect input until a valid entry is provided
  while [ -z "$RL" ]; do
    # output the prompt
    test $NUL -eq 0 && printf -- '*'; printf -- "$P"
    # output the list of valid options if one was provided
    if ! [ -z "$OPT" ]; then
      LEN=$( printf -- "$OPT" |wc -c |awk '{print $1}' )
      if [ $LEN -gt $(( $WIDTH - 25 )) ]; then
        printf -- " ( .. long list .. )"
        tput smcup; clear; CL=1
        printf -- "Select an option from the below list:\n"
        printf -- "$OPT\n" |tr ',' '\n' |fold_list |perl -pe 's/^/ /'
        test $NUL -eq 0 && printf -- '*'; printf -- "$P"
      else
        printf -- " ($( printf -- "$OPT" |perl -pe 's/,/, /g' )"
        if [ $NUL -eq 1 ]; then printf -- ", null)"; else printf -- ")"; fi
      fi
    fi
    # output the default option if one was provided
    test ! -z "$D" && printf -- " [$D]: " || printf -- ": "
    # collect the input unless an auto value was provided
    if [ -z "$AUTO" ]; then read -r RL; else RL="$AUTO"; AUTO=""; printf -- "$RL\n"; fi
    # force it to lowercase unless requested not to
    if [ $LC -eq 1 ]; then RL=$( printf -- "$RL" |tr 'A-Z' 'a-z' ); fi
    # if the screen was cleared, output the entered value
    if [ $CL -eq 1 ]; then tput rmcup; printf -- ": $RL\n"; fi
    # if no input was provided and there is a default value, set the input to the default
    [[ -z "$RL" && ! -z "$D" ]] && RL="$D"
    # special case to clear an existing value
    if [[ "$RL" == "null" || "$RL" == "NULL" ]]; then RL=""; fi
    # if no input was provied and null values are allowed, stop collecting input here
    [[ -z "$RL" && $NUL -eq 1 ]] && break
    # if there is a list of limited options clear the provided input unless it matches the list
    if ! [ -z "$OPT" ]; then printf -- ",$OPT," |grep -q ",$RL," || RL=""; fi
    # if a validation regex was provided, check the input against it
    if ! [ -z "$RE" ]; then printf -- "$RL" |grep -qE "$RE" || RL=""; fi
    # finally, enforce no comma rule
    if [[ ! -z "$RL" && $COMMA -eq 0 ]]; then printf -- "$RL" |grep -qE '[^,]*' || RL=""; fi
  done
  # set the provided variable value to the validated input
  eval "$V='$RL'"
}

# get the network address for a given ip and subnet mask
#
# SOURCE:
# http://stackoverflow.com/questions/15429420/given-the-ip-and-netmask-how-can-i-calculate-the-network-address-using-bash
#
# This is completely equivilent to `ipcalc -n $1 $2`, but that is not
#   necessarily available on all operating systems.
#
# required:
#   $1  ip address
#   $2  subnet mask
#
function get_network {
  test $# -eq 2 || return 1
  valid_ip $1 || return 1
  local J="$2"
  test "$2" == "${2/[^0-9]/}" && J=$( cdr2mask $2 )
  IFS=. read -r i1 i2 i3 i4 <<< "$1"
  IFS=. read -r m1 m2 m3 m4 <<< "$J"
  printf "%d.%d.%d.%d\n" "$((i1 & m1))" "$(($i2 & m2))" "$((i3 & m3))" "$((i4 & m4))"
  return 0
}

# get the user name of the administrator running this script
#
# sets the variable USERNAME
#
# optional:
#   --no-prompt
#
function get_user {
  [ -n "$USERNAME" ] && return
  if [ -n "$SUDO_USER" ]; then U=${SUDO_USER}; else U="$( whoami )"; fi
  test -z "$U" && err "A user name is required to make modifications."
  USERNAME="$U"
}

# get yes or no input
#
# requires:
#  $1 variable name (no spaces)
#  $2 prompt
#
# optional:
#  --extra <string>    additional option to accept besides 'y' or 'n': case sensitive
#
function get_yn {
  test $# -lt 2 && return
  local YNRL="" P RETVAR EXTRA PLUSARGS
  RETVAR="$1"; P="$2"; shift 2
  while [ $# -gt 0 ]; do case $1 in
    --extra) EXTRA="$2"; shift;;
    *) PLUSARGS="$PLUSARGS $1";;
  esac; shift; done
  PLUSARGS=${PLUSARGS# }
  if ! [ -z "$EXTRA" ]; then
    while [[ "$YNRL" != "y" && "$YNRL" != "n" && "$YNRL" != "$EXTRA" ]]; do eval "get_input YNRL \"$P\" $PLUSARGS"; done
  else
    while [[ "$YNRL" != "y" && "$YNRL" != "n" ]]; do eval "get_input YNRL \"$P\" $PLUSARGS"; done
  fi
  eval "$RETVAR='$YNRL'"
  if [ "$YNRL" == "y" ]; then return 0; elif [ "$YNRL" == "$EXTRA" ]; then return 2; else return 1; fi
}

# first run function to init the configuration store
#
function initialize_configuration {
  test -d $CONF && exit 2
  mkdir -p $CONF/template/patch $CONF/{env,net,value/by-app}
  git init --quiet $CONF
  touch $CONF/{application,constant,environment,file{,-map},hv-{environment,network,system},hypervisor,location,network,resource,system}
  cd $CONF || err
<<<<<<< HEAD
  printf -- "*\\.swp\nscs_activity\\.log\nscs_bg\\.log\nscs_error\\.log\n\\.scs_lock\n" >.gitignore
  printf -- "${SchemaVersion}\n" >schema
=======
  printf -- "*\\.sw[op]\n\\.DS_Store\nscs_activity\\.log\nscs_bg\\.log\nscs_error\\.log\n\\.scs_lock\n" >.gitignore
>>>>>>> e4234f8a
  git add *
  git commit -a -m'initial commit' >/dev/null 2>&1
  cd - >/dev/null 2>&1
  return 0
}

# convert an ip address to decimal value
#
# SOURCE: http://stackoverflow.com/questions/10768160/ip-address-converter
#
# requires:
#   $1  ip address
#
function ip2dec {
  local a b c d ip=$1
  IFS=. read -r a b c d <<< "$ip"
  printf '%d\n' "$((a * 256 ** 3 + b * 256 ** 2 + c * 256 + d))"
  return 0
}

# add or subtract an arbitrary number of addresses
#   from an ip address
#
# this is explictely designed to ignore subnet boundaries
#   but will always return a valid ip address
#
# requires:
#   $1  ip address
#   $2  integer value (+/- X)
#
function ipadd {
  test $# -eq 2 || return 1
  echo $( dec2ip $(( $( ip2dec $1 ) + $2 )) )
  return 0
}

# convert subnet mask into subnet mask bits
#   source: https://forum.openwrt.org/viewtopic.php?pid=220781#p220781
#
# required
#   $1    W.X.Y.Z (a valid subnet mask)
#
function mask2cdr {
  valid_mask "$1" || return 1
  # Assumes there's no "255." after a non-255 byte in the mask
  local x=${1##*255.}
  set -- 0^^^128^192^224^240^248^252^254^ $(( (${#1} - ${#x})*2 )) ${x%%.*}
  x=${1%%$3*}
  echo $(( $2 + (${#x}/4) ))
  return 0
}

# md5sum (linux) is not necessarily available
#
# required:
#   $1 file1
#   $2 file2
#   etc...
#
function md5s {
  local RetCode=0
  if [[ -x /usr/bin/md5sum ]]; then
    /usr/bin/md5sum $@ 2>/dev/null |cut -d' ' -f1
  elif [[ -x /sbin/md5 ]]; then
    /sbin/md5 -q $@ 2>/dev/null
  else
    echo "md5sum not available" >&2; RetCode=1
  fi
  return $RetCode
}

function octal2perm {
  local N="$1" R=r W=w X=x
  if ! [ -z "$2" ]; then local R=s W=s X=t; fi
  if [ $(( $N - 4 )) -ge 0 ]; then N=$(( $N - 4 )); printf -- $R; else printf -- '-'; fi
  if [ $(( $N - 2 )) -ge 0 ]; then N=$(( $N - 2 )); printf -- $W; else printf -- '-'; fi
  if [ $(( $N - 1 )) -ge 0 ]; then N=$(( $N - 1 )); printf -- $X; else printf -- '-'; fi
}

function octal2text {
  if [ -z "$1" ]; then local N="0000"; else local N="$1"; fi
  printf -- "$N" |grep -qE '^[0-7]{3,4}$' || exit 1
  printf -- "$N" |grep -qE '^[0-7]{4}$' || N="0$N"
  octal2perm ${N:0:1} sticky
  octal2perm ${N:1:1}
  octal2perm ${N:2:1}
  octal2perm ${N:3:1}
}

# purge entries for host and/or ip from ssh known_hosts
#
# optional:
#   --name <string>
#   --ip <string>
#
function purge_known_hosts {
  if [ $# -eq 0 ]; then return; fi

  local name ipaddy kh
  kh=~/.ssh/known_hosts

  while [ $# -gt 0 ]; do case $1 in
    --name) grep -q "$2" $kh && name=$2; shift;;
    --ip) valid_ip $2 && grep -q "$2" $kh && ipaddy=$2; shift;;
  esac; shift; done

  scslog "purge_known_hosts: '$name' '$ipaddy'"
  test -z "${name}${ipaddy}" && return

  (
  flock -x -w 30 200
  if [ $? -ne 0 ]; then err "Unable to obtain lock on $kh"; return; fi
  printf -- "updating local known hosts\n" >>$SCS_Background_Log
  cat $kh >$kh.$$
  if [[ -n "$name" ]]; then perl -i -ne "print unless /$( printf -- "$name" |perl -pe 's/\./\\./g' )[, ]/" $kh; fi
  if [[ -n "$ipaddy" ]]; then perl -i -ne "print unless /$( printf -- "$ipaddy" |perl -pe 's/\./\\./g' )[, ]/" $kh; fi
  diff $kh{.$$,} >>$SCS_Background_Log; rm -f $kh.$$
  ) 200>>$kh

  return 0
}

# read xml data
#
# SOURCE: http://stackoverflow.com/questions/893585/how-to-parse-xml-in-bash
#
function read_dom () {
  local IFS=\>
  read -d \< ENTITY CONTENT
  local RET=$?
  TAG_NAME=${ENTITY%% *}
  ATTRIBUTES=${ENTITY#* }
  if [ "$ATTRIBUTES" == "$TAG_NAME" ]; then ATTRIBUTES=""; fi
  TYPE=OPEN
  if [[ "${TAG_NAME: -1}" == "/" || "${ATTRIBUTES: -1}" == "/" || "${CONTENT: -1}" == "/" ]]; then TYPE=CLOSE; fi
  TAG_NAME=${TAG_NAME/%\//}
  ATTRIBUTES=${ATTRIBUTES/%\//}
  CONTENT=${CONTENT/%\//}
  return $RET
}

# register ssh public key on a remote host
#
# requires:
#  --host <name>         remote host name or ip
#  --user <name>         remote user name
#  --key </path/to/key>  local path to ssh private key
#
# optional:
#  --sudo <name>         user to access server and elevate privileges
#
function register_ssh_key {
  local PrivateKey PublicKey Pass System RemoteUser SudoUser AccessUser Debug=0

  # process arguments
  while [ $# -gt 0 ]; do case $1 in
    --debug) Debug=1;;
    --host) System="$2";;
    --key) PrivateKey="$2";;
    --sudo) SudoUser="$2";;
    --user) RemoteUser="$2";;
    *) err "Invalid argument provided to register_ssh_key";;
  esac; shift 2; done

  if [[ -z "$PrivateKey" || -z "$System" || -z "$RemoteUser" ]]; then err "Invalid arguments provided to register_ssh_key"; fi
  check_host_alive $System || err "Unable to connect to remote host"

  # validate and load private key
  test -s "$PrivateKey" || err "Unable to access private key file"
  PublicKey=$( ssh-keygen -y -P '' -q -f "$PrivateKey" 2>/dev/null )
  if [ $? -eq 1 ]; then err "Unable to load private key file"; fi

  if [[ -n "$SudoUser" ]]; then AccessUser=$SudoUser; else AccessUser=$RemoteUser; fi

  # get the ssh password
  read -sp "Password [$AccessUser]: " Pass; echo
  test -z "$Pass" && err "A password is required to log in to the remote server"

  # this can be done by adding a conditional to the expect script instead of having it twice,
  #  but I don't feel like looking up and escaping the syntax for that right now...
  #
  if [[ -n "$SudoUser" ]]; then
    expect -c "
set timeout 10
exp_internal $Debug
log_user $Debug
match_max 100000
spawn ssh -o StrictHostKeyChecking=no -o PreferredAuthentications=keyboard-interactive,password -l $AccessUser $System
expect {
  \"*?assword:*\" { send -- \"$Pass\\r\" }
  eof { exit }
  timeout { exit }
}
expect -regexp \".*(\\\$|#).*\"
send -- \"sudo su - $RemoteUser\\r\"
expect {
  \".*?assword for $AccessUser:*\" { send -- \"$Pass\\r\" }
  eof { exit }
  timeout { exit }
}
expect -regexp \".*(\\\$|#).*\"
send -- \"grep -q \\\"$PublicKey\\\" .ssh/authorized_keys 2>/dev/null\\r\"
expect -regexp \".*(\\\$|#).*\"
send -- \"if \[ \\\$? -eq 1 \]; then echo \\\"$PublicKey\\\" >>.ssh/authorized_keys; fi\\r\"
expect -regexp \".*(\\\$|#).*\"
send -- \"exit\\r\"
expect -regexp \".*(\\\$|#).*\"
send -- \"exit\\r\"
expect eof
"
  else
    expect -c "
set timeout 10
exp_internal $Debug
log_user $Debug
match_max 100000
spawn ssh -o StrictHostKeyChecking=no -o PreferredAuthentications=keyboard-interactive,password -l $AccessUser $System
expect {
  \"*?assword:*\" { send -- \"$Pass\\r\" }
  eof { exit }
  timeout { exit }
}
expect -regexp \".*(\\\$|#).*\"
send -- \"grep -q \\\"$PublicKey\\\" .ssh/authorized_keys 2>/dev/null\\r\"
expect -regexp \".*(\\\$|#).*\"
send -- \"if \[ \\\$? -eq 1 \]; then echo \\\"$PublicKey\\\" >>.ssh/authorized_keys; fi\\r\"
expect -regexp \".*(\\\$|#).*\"
send -- \"exit\\r\"
expect eof
"
  fi
}

# replace piped input with commas in a string
#
# optional:
#  $1	one character string seperator (default '\n')
#  $2	one character string substitue (default ',')
#
function replace {
  local str sep rep
  if [[ -n $1 ]]; then sep="$1"; else sep='\n'; fi
  if [[ -n $2 ]]; then rep="$2"; else rep=','; fi
  str=$( tr "$sep" "$rep" )
  printf -- '%s' "${str%$rep}"
}

function scs_abort {
  case $1 in
    '--disable'|'disable'|'--cancel'|'cancel')
      test -f $ABORTFILE && /bin/rm -f $ABORTFILE
      printf -- '\E[32;47m%s\E[0m\n' "***** ABORT DISABLED *****"
      scslog "abort disabled"
      return
      ;;
  esac
  if [ -f $ABORTFILE ]; then
    printf -- 'Abort file already exists.\n'
    return
  fi
  get_yn RL "Are you sure want to stop all running scs tasks (y/n)?" || return
  touch $ABORTFILE
  printf -- 'Abort file has been created. All background processes will exit.\n'
  scslog "abort enabled"
}

# write to the activity log
#
function scslog {
  test $# -eq 0 && return
  get_user --no-prompt
  if [[ "$1" == "-v" || "$1" == "--verbose" ]]; then
    shift
    printf -- '%s %s scs: [%s] %s %s\n' "$( date +'%b %_d %T' )" "$( hostname )" "$$" "$USERNAME" "$@" >>$SCS_Activity_Log
    printf -- '%s\n' "$@"
  else
    printf -- '%s %s scs: [%s] %s %s\n' "$( date +'%b %_d %T' )" "$( hostname )" "$$" "$USERNAME" "$@" >>$SCS_Activity_Log
  fi
  return 0
}

# shuf is not necessarily available
#
function shuf {
  perl -MList::Util=shuffle -le'printf for shuffle <>'
}

# execute a command on a remote server
#
# used to centralize ssh calls and make global configuration parameters practical
#
# required:
#   "host"            : remote host
#   "command"         : remote command to execute
#
# optional:
#   -d                : disable strict host key checking
#   -i </path/to/key> : identify file (key) (defaults to global identity file)
#   -l <user>         : remote user (defaults to global remote user)
#   -n                : Redirects stdin from /dev/null (actually, prevents reading from stdin).
#   -o <option>       : additional ssh option
#   -p <port>         : remote ssh port
#   -q                : quiet mode -> suppress stdout and stderr
#
function ssh_remote_command {
  local Command Insecure=0 Identity=$SCS_KeyFile Login=$SCS_RemoteUser Opt Port=22 Quiet=0 Remote SuppressStdin=0

  # process arguments
  while [ $# -gt 0 ]; do case $1 in
    -d) Insecure=1;;
    -i) Identity="$2"; shift;;
    -l) Login="$2"; shift;;
    -n) SuppressStdin=1;;
    -o) Opt="$2"; shift;;
    -p) Port="$2"; shift;;
    -q) Quiet=1;;
    *) if [[ -z "$Remote" ]]; then Remote="$1"; elif [[ -z "$Command" ]]; then Command="$@"; shift; break; fi;;
  esac; shift; done

  # validate input
  if [[ -z "$Command" ]]; then err "Missing command"; fi
  if [[ -z "$Remote" ]]; then err "Missing host"; fi
  if ! [[ -r "$Identity" ]]; then err "Invalid identity file"; fi

  # translate settings
  if [[ $SuppressStdin -eq 1 ]]; then SuppressStdin="-n "; else SuppressStdin=""; fi

  if [[ -n "$Opt" && $Insecure -eq 0 && $Quiet -eq 0 ]]; then
    ssh -o "PasswordAuthentication no" -o "$Opt" -l $Login -p $Port -i $Identity $SuppressStdin$Remote "$Command"
  elif [[ -z "$Opt" && $Insecure -eq 0 && $Quiet -eq 0 ]]; then
    ssh -o "PasswordAuthentication no" -l $Login -p $Port -i $Identity $SuppressStdin$Remote "$Command"
  elif [[ -n "$Opt" && $Insecure -eq 1 && $Quiet -eq 0 ]]; then
    ssh -o "PasswordAuthentication no" -o "StrictHostKeyChecking no" -o "$Opt" -l $Login -p $Port -i $Identity $SuppressStdin$Remote "$Command"
  elif [[ -z "$Opt" && $Insecure -eq 1 && $Quiet -eq 0 ]]; then
    ssh -o "PasswordAuthentication no" -o "StrictHostKeyChecking no" -l $Login -p $Port -i $Identity $SuppressStdin$Remote "$Command"
  elif [[ -n "$Opt" && $Insecure -eq 0 && $Quiet -eq 1 ]]; then
    ssh -o "PasswordAuthentication no" -o "$Opt" -l $Login -p $Port -i $Identity $SuppressStdin$Remote "$Command" >/dev/null 2>&1
  elif [[ -z "$Opt" && $Insecure -eq 0 && $Quiet -eq 1 ]]; then
    ssh -o "PasswordAuthentication no" -l $Login -p $Port -i $Identity $SuppressStdin$Remote "$Command" >/dev/null 2>&1
  elif [[ -n "$Opt" && $Insecure -eq 1 && $Quiet -eq 1 ]]; then
    ssh -o "PasswordAuthentication no" -o "StrictHostKeyChecking no" -o "$Opt" -l $Login -p $Port -i $Identity $SuppressStdin$Remote "$Command" >/dev/null 2>&1
  elif [[ -z "$Opt" && $Insecure -eq 1 && $Quiet -eq 1 ]]; then
    ssh -o "PasswordAuthentication no" -o "StrictHostKeyChecking no" -l $Login -p $Port -i $Identity $SuppressStdin$Remote "$Command" >/dev/null 2>&1
  else
    echo "Unexpected argument in ssh_remote_command"
  fi

  return $?
}

# Test an IP address for validity:
# Usage:
#      valid_ip IP_ADDRESS
#      if [[ $? -eq 0 ]]; then echo good; else echo bad; fi
#   OR
#      if valid_ip IP_ADDRESS; then echo good; else echo bad; fi
#
# SOURCE: http://www.linuxjournal.com/content/validating-ip-address-bash-script
#
function valid_ip() {
    local  ip=$1
    local  stat=1

    if [[ $ip =~ ^[0-9]{1,3}\.[0-9]{1,3}\.[0-9]{1,3}\.[0-9]{1,3}$ ]]; then
        OIFS=$IFS; IFS='.'; ip=($ip); IFS=$OIFS
        [[ ${ip[0]} -le 255 && ${ip[1]} -le 255 \
            && ${ip[2]} -le 255 && ${ip[3]} -le 255 ]]
        stat=$?
    fi
    return $stat
}

# Test a Network Mask for validity:
# Usage:
#      valid_mask NETMASK
#      if [[ $? -et 0 ]]; then echo good; else echo bad; fi
#   OR
#      if valid_mask NETMASK; then echo good; else echo bad; fi
#
function valid_mask() {
  test $# -eq 1 || return 1
  # extract mask into four numbers
  IFS=. read -r i1 i2 i3 i4 <<< "$1"
  # verify each number is not null
  [[ -z "$i1" || -z "$i2" || -z "$i3" || -z "$i4" ]] && return 1
  # verify each value is numeric only and a positive integer
  test "${1//[^0-9]/}" != "${i1}${i2}${i3}${i4}" && return 1
  # verify any number less than 255 has 255s preceding and 0 following
  [[ $i4 -gt 0 && $i4 -lt 255 && "$i1$i2$i3" != "255255255" ]] && return 1
  [[ $i3 -gt 0 && $i3 -lt 255 && "$i1$i2$i4" != "2552550" ]] && return 1
  [[ $i2 -gt 0 && $i2 -lt 255 && "$i1$i3$i4" != "25500" ]] && return 1
  [[ $i1 -gt 0 && $i1 -lt 255 && "$i2$i3$i4" != "000" ]] && return 1
  # verify each component of the mask is a valid mask
  #   !!FIXME!! i am certain there is a much better way to do this but i could not
  #             come up with it in the time allocated to developing this function
  printf -- " 0 128 192 224 240 248 252 254 255 " |grep -q " $i1 " || return 1
  printf -- " 0 128 192 224 240 248 252 254 255 " |grep -q " $i2 " || return 1
  printf -- " 0 128 192 224 240 248 252 254 255 " |grep -q " $i3 " || return 1
  printf -- " 0 128 192 224 240 248 252 254 255 " |grep -q " $i4 " || return 1
  return 0
}

#Section: HELP
 #     # ####### #       ######
 #     # #       #       #     #
 #     # #       #       #     #
 ####### #####   #       ######
 #     # #       #       #
 #     # #       #       #
 #     # ####### ####### #

# help wrapper
#
function help {
  local SUBJ="$( expand_subject_alias "$( echo "$1" |perl -pe 's/\?//' |tr 'A-Z' 'a-z' )")"; shift
  if [ -z "$SUBJ" ]; then scs_help |less -c; exit 0; fi
  local VERB=""
  if [ $# -gt 0 ]; then
    VERB="$( expand_verb_alias "$( echo "$1" |perl -pe 's/\?//' |tr 'A-Z' 'a-z' )")"; shift
  fi
  test -z "$VERB" && local HELPER="${SUBJ}_help" || local HELPER="${SUBJ}_${VERB}_help"
  ( {
    eval ${HELPER} $@ 2>/dev/null
  } || {
    echo "Help section not available for '$SUBJ'."; echo
    usage --no-exit
  } ) |less -c
  exit 0
}

# locking
#
function lock_help { cat <<_EOF
NAME
	SCS Locking and Version Control

SYNOPSIS
	scs abort
	scs commit
	scs diff
	scs lock
	scs log
	scs status
	scs unlock|cancel

DESCRIPTION
	SCS implements some rudimentary locking to ensure two users on a multi-user system (sharing a single instance of the
	repository) do not overlap configuration changes.  Essentially any function that modifies the configuration will
	automatically 'lock' the repository and force the user to either commit or cancel the changes.  If it is desirable
	for multiple users to modify the configuration at once then each user should check out their own copy of the
	configuration.

	Uncommitted from master can be reviewed at any time with 'scs diff' and either committed (and released) with
	'scs commit' or discarded with 'scs cancel'.

	Cumulative changes from an upstream tracking branch or local master can be viewed in the same fashion using
	'scs diff --master', 'scs diff --branch <name>', or scs diff '--upstream'.  See the diff documentation below for
	more information.

	Any user can masquerade as another user by setting the SUDO_USER environment variable.  E.g.:
		SUDO_USER=bbuckeye $0 lock
	... will lock scs as the user 'bbuckeye'. This usage is discourged.

OPTIONS
	abort [--disable|--cancel]
		Sets global abort flag to stop any running background processes.  Use with caution.  All processes that
		run in the background periodically check for the abort flag and stop cleanly when it is set.  While
		abort is enabled scs is effectively locked out until abort mode is disabled.

		'abort --disable' or 'abort --cancel' turns off abort mode.

		Warning: some remote operations are currently unable to check the abort status and will never stop on
		their own. This is a bug.

	cancel
		Unlocks a locked repository and permanently discards and deletes any outstanding changes.

	commit [-y|--no-prompt] [--message|-m 'message'] [-p|--push]
		Commit all outstanding changes to the current branch and unlock the configuration.  A commit message is
		strongly encouraged.

		The '--no-prompt' option skips the normal request to review changes and confirm closing of the branch.

		The '--push' option will commit to the local repository and also attempt to push all outstanding changes
		to the upstream tracking branch (will *never* push to origin/master).

	diff [-b|--branch <name>] [-m|--master] [-u|--upstream]
		Wrapper for 'git diff' for some commonly used scenarios.  For anything not covered here simply switch
		to the scs configuration folder and use git diff:
			cd $( scs dir )

		'--branch' will diff against a local branch with the provided name.

		'--master' will diff against the local master.

		'--upstream' can be used with '--branch' or '--master' and perform the same function against the
			configured upstream repository.  If '--upstream' is provided alone the configured tracking
			repository will be referenced.

	lock
		Locks the repository for the current user without otherwise modifying the configuration.  Used exclusively
		to prevent other users on a multi-user system from locking the repository while you prepare changes.

	log
		Shows the git change log for all time. This illustrates why commit messages are important.

	status [-v|--verbose]
		Check whether or not scs is currently locked.  Returns 0 if unlocked and 1 if locked. This is useful for
		scripting scs commands.

		The '--verbose' flag will also include the state of any upstream repository.

	unlock
		Alias for 'cancel'.

EXAMPLES

RETURN CODE
	scs returns 0 on success and non-zero on error.

AUTHOR
	William Strucke <wstrucke@gmail.com>

COPYRIGHT
	Copyright © 2014 William Strucke. License GPLv3+: GNU GPL version 3 or later <http://gnu.org/licenses/gpl.html>.
	This is free software: you are free to change and redistribute it.  There is NO WARRANTY, to the extent permitted by law.

SEE ALSO
	$0 help
_EOF
}
function abort_help { lock_help; }
function cancel_help { lock_help; }
function commit_help { lock_help; }
function diff_help { lock_help; }
function log_help { lock_help; }
function status_help { lock_help; }
function unlock_help { lock_help; }

# general scs help (man scs equiv)
#
function scs_help { cat <<_EOF
NAME
	Simple Configuration [Management] System version ${SCS_Version} (${HostOS})

SYNOPSIS
	$0 [options] component [sub-component|verb] [--option1] [--option2] [...]

	commit [-m 'commit message']
	cancel [--force]
	help | commands
	abort | diff | dir | lock | log | pdir | status | unlock

	<component> create
	<component> delete [<name>]
	<component> list
	<component> show [<name>] [--brief]
	<component> update [<name>]

COMPONENTS
	application
		An application is a collection of set variables and files linked to a system via a build.

	build
		A build is an operating system (OS), memory, disk, processor (CPU), zero or more applications,
		and installed packages (via a system-build 'role') assigned to a system.

	constant
		A constant is a variable that can be set in one of five scopes and used to replace text in
		managed configuration files.

		Scopes include, in order of precedence:
			1. Application in an Environment
			2. Environment at a Location
			3. Environment (Global)
			4. Application (Global)
			5. Global

		Global is rarely used since it can represent a static value and often means a variable is unnecessary.
		A use case could be as a fall-back value for a constant, i.e. setting a global setting for all
		environments but having a different value in one or other (such as production).

		There is currently no way to set global variables in the scs ui (with my apologies). This is a bug.

	environment
		An environment is a set of applications, constants (variables), and optionally patches to files.

		Environments are linked to a location, after which systems can be assigned to them.

	file
		Managed configuration files come in one of seven types and are assembled any time a system
		audit or configuration deployment is requested.

		Files can optionally contain constants or resources and can optionally have a 'patch' for any environment,
		allowing tremendous flexibility in construction and deployment between a multitude of environments.

		File types include:

			file          a regular text file
			symlink       a symbolic link
			binary        a non-text file
			copy          a regular file that is not stored here. it will be copied by this application from
			                another location when it is deployed.  when auditing a remote system files of type
			                'copy' will only be audited for permissions and existence.
			delete        ensure a file or directory DOES NOT EXIST on the target system.
			download      a regular file that is not stored here. it will be retrieved by the remote system
			                when it is deployed.  when auditing a remote system files of type 'download' will
			                only be audited for permissions and existence.
			directory     a directory (useful for enforcing permissions)

		When a file is processed scs looks for a standard template notation for constants and resource references,
		using a bracket, percent sign, and space before and after the variable.

		A variable is notated with the variable type as a prefix followed by the unique name.  There are
		currently three types:
			resource
				See \`$0 help resource\` for more information.
			constant
				These are normal variables, scoped as indicated above.
			system
				See \`$0 help system\` for more information.

		Example notation:
			{% resource.name %}
			{% constant.name %}
			{% system.name %}, {% system.ip %}, {% system.location %}, {% system.environment %}

	hypervisor
		A hypervisor is a Linux host with libvirt/qemu used for running virtual machines.  It is associated with
		one or more networks, a single location, and one or more environments which allow systems to be built
		and deployed to it.

	location
		A location is assigned to networks, systems, and environments for the purpose of segregating settings
		that are specific to a deployment scenario.

	network
		A network is essentially an IPv4 address and subnet mask with one to 4,294,967,296 addresses.

		Networks have optional properties that are useful for applying system settings, such as a DNS server,
		gateway, NTP server, Syslog server, etc...  Networks can be defined as a 'build' network where new
		servers can be built.  Build networks have special properties.  See \`$0 help network\` for more information.

	resource
		A resource is a "physical" thing assigned to either a system or an application in an environment at a
		location.  Currently these are all IP addresses.  See \`$0 help resource\` for more information.

		Future updates may add network interfaces, disks, or other resource types.

	system
		A system is associated directly or indirectly with all other resource types.  It is the 'thing' an
		assembled configuration is deployed or installed to; it is built or managed and must be accessible
		from the management server with a root ssh key.

DESCRIPTION
	Manage application/server configurations and base templates across all environments.

	Generally if you do not provide a required argument you will prompted for it, e.g.:
		$0 application show
	... will output a list of applications and ask you to select one to show.

	Pressing ctrl+c at any time will abort and return you to your shell.

	Any command that alters the running configuration automatically locks scs.  Run \`$0 help lock\` for more information.

	Run commit when complete to finalize changes.

	HINT - Follow any command with '?' for more detailed usage information.

	\`$0 commands\` will output the legacy usage and command summary.

OPTIONS
	--config <string>
		Specify an alternate configuration directory (default location is '$CONF')

	help
		Displays this help dialogue.

	dir
		Print the path to the configuration directory.

	pdir
		Print the path to the executable directory (where this script is located).

ENVIRONMENT
	The below envrionment variables can be used to control some global settings.

	SCS_CONF - equivilent of providing --config </path/to/config>

	SCS_IDENTITY - path to the private key used to access remote systems over ssh

	SCS_RELEASES - path to store generated releases

	SCS_REMOTE_BACKUPS - number of backups to retain on remote systems when deploying configuration.
		a value of 0 will keep all backups, a value of 1 will only keep the current backup, etc...

	SCS_REMOTE_USER - remote user to run commands on and manage systems and hypervisors (default: root)

	SCS_SHARED_REPO - set to 0 to disable "locking". this is useful when used on a management server
		with a local repository that is accesssed by multiple concurrent users, to avoid contention.
		The default value is 1 (enabled).

	SCS_TEMP - directory to store temporary files. this normally includes the process id in the path.

	SCS_TEMP_LARGE - directory to store LARGE temporary files, e.g. >1GB

EXAMPLES

RETURN CODE
	scs returns 0 on success and non-zero on error.

AUTHOR
	William Strucke <wstrucke@gmail.com>

COPYRIGHT
	Copyright © 2014 William Strucke. License GPLv3+: GNU GPL version 3 or later <http://gnu.org/licenses/gpl.html>.
	This is free software: you are free to change and redistribute it.  There is NO WARRANTY, to the extent permitted by law.

SEE ALSO
	$0 help <component>
	$0 help lock
_EOF
}

function usage { cat <<_EOF
Simple Configuration [Management] System version ${SCS_Version} (${HostOS})
Manage application/server configurations and base templates across all environments.

Usage $0 [options] component <sub-component|verb> [--option1] [--option2] [...]
		$0 commit [-m 'commit message']
		$0 cancel [--force]
		$0 abort | commands | dir | diff | lock | log | pdir | status | unlock

Run commit when complete to finalize changes.

Components include:
	application, build, constant, environment, file, hypervisor, location, network, resource, system

All components have the following commands available:
	create
	delete [<name>]
	list
	show [<name>] [--brief]
	update [<name>]

Run \`$0 help\` for more information.

_EOF
  if [ "$1" != "--no-exit" ]; then exit 1; fi
}

function scs_commands { cat <<_EOF
Simple Configuration [Management] System version ${SCS_Version} (${HostOS})
Manage application/server configurations and base templates across all environments.

Usage $0 [options] component <sub-component|verb> [--option1] [--option2] [...]
		$0 commit [-m 'commit message']
		$0 cancel [--force]
		$0 abort | commands | diff | dir | lock | log | pdir | status | unlock

Run commit when complete to finalize changes.


HINT - Follow any command with '?' for more detailed usage information.

Component:
  application
    constant [--define|--undefine|--list] [<application>] [<constant>]
    file [--add|--remove|--list]
  build
    lineage <name> [--reverse]
    list [--tree] [--detail]
  constant
    show [--system <name>]
  environment
    application [<environment>] [--list] [<location>]
    application [<environment>] [--name <app_name>] [--add|--remove|--assign-resource|--unassign-resource|--list-resource] [<location>]
    application [<environment>] [--name <app_name>] [--define|--undefine|--list-constant] [<application>]
    constant [--define|--undefine|--list] [<environment>] [<constant>]
  file
    cat [<name>] [--environment <name>] [--silent] [--system <system>] [--system-vars /path/to/variables] [--verbose]
    edit [<name>] [--environment <name>]
  help
  hypervisor
    --locate-system <system_name> [--quick] | --system-audit
    <name> [--add-network|--remove-network|--add-environment|--remove-environment|--poll|--register-key|--search]
  location
    [<name>] [--assign|--unassign|--list]
    [<name>] constant [--define|--undefine|--list] [<environment>] [<constant>]
  network
    ip [--locate a.b.c.d]
    <name> ip [--assign|--check|--unassign|--list|--list-available|--list-assigned|--scan]
    <name> ipam [--add-range|--remove-range|--reserve-range|--free-range]
  resource
    <value> [--assign] [<system>]
    <value> [--unassign|--list]
  system
    <value> [--audit|--check|--convert|--deploy|--deprovision|--distribute|--lock|--provision|--push-build-scripts|--register-key|
             --release|--start-remote-build|--type|--unlock|--uptime|--vars|--vm-add-disk|--vm-disks]

Verbs - all top level components:
  create
  delete [<name>]
  list
  show [<name>] [--brief]
  update [<name>]

_EOF
}


#Section GIT/VCS
  #####  ### #######       # #     #  #####   #####
 #     #  #     #         #  #     # #     # #     #
 #        #     #        #   #     # #       #
 #  ####  #     #       #    #     # #        #####
 #     #  #     #      #      #   #  #             #
 #     #  #     #     #        # #   #     # #     #
  #####  ###    #    #          #     #####   #####

# cancel changes and switch back to master
#
# optional:
#   --force  force the cancel even if this isn't your branch
#
function cancel_modify {
  # get the running user
  get_user
  # switch directories
  pushd $CONF >/dev/null 2>&1 || err
  # get change count
  L=$( git status -s |wc -l 2>/dev/null |awk '{print $1}' )
  # validate the lock
  if [[ $SCS_SharedLocalRepo -eq 1 && -f .scs_lock ]]; then
    grep -qE "^$USERNAME\$" .scs_lock
    if [ $? -ne 0 ]; then test "$1" == "--force" && echo "WARNING: These are not your outstanding changes!" || err "ERROR: These are not your outstanding changes!"; fi
  fi
  # confirm
  if [[ $L -gt 0 ]]; then get_yn DF "Are you sure you want to discard outstanding changes (y/n)?"; else DF="y"; fi
  if [ "$DF" == "y" ]; then
    # handle submodules
    if [ -f .gitmodules ]; then for F in $( grep "path = " .gitmodules |perl -pe 's/[[:space:]]*path = //' ); do
      if [ -d $F ]; then
        pushd $F >/dev/null 2>&1
        git clean -f >/dev/null 2>&1
        git reset --hard >/dev/null 2>&1
        popd >/dev/null 2>&1
      fi
    done; fi
    git clean -f >/dev/null 2>&1
    git reset --hard >/dev/null 2>&1
    if [[ $SCS_SharedLocalRepo -eq 1 && -f .scs_lock ]]; then rm -f .scs_lock; fi
    printf -- '\E[32;47m%s\E[0m\n' "***** SCS UNLOCKED [$( git branch |grep ^* |cut -d' ' -f2 )] *****" >&2
    if [[ $L -gt 0 ]]; then scslog "pending changes were canceled and deleted"; else scslog "unlocked clean"; fi
  fi
  popd >/dev/null 2>&1
}

# use this for anything that modifies a configuration file to keep changes committed
#
function commit_file {
  test -z "$1" && return
  # disabled
  return 0
  # disabled
  local match
  pushd $CONF >/dev/null 2>&1 || err "Unable to change to '${CONF}' directory"
  while [ $# -gt 0 ]; do
    match=0
    # handle submodules
    if [ -f .gitmodules ]; then for F in $( grep "path = " .gitmodules |perl -pe 's/[[:space:]]*path = //' ); do
      printf -- "$1" |grep -qE "^$F/"
      if [ $? -eq 0 ]; then
        # submodule file
        pushd $F >/dev/null 2>&1 || err "Unable to switch to submodule context $F"
        git add "${1/${F//\//\\\/}\//}" >/dev/null 2>&1; shift
        match=1
        break;
      fi
    done; fi
    if [ $match -eq 0 ]; then git add "$1" >/dev/null 2>&1; shift; fi
  done
  # handle submodules
  if [ -f .gitmodules ]; then for F in $( grep "path = " .gitmodules |perl -pe 's/[[:space:]]*path = //' ); do
    if [ -d $F ]; then
      pushd $F >/dev/null 2>&1
      git commit -m"committing change" >/dev/null 2>&1
      popd >/dev/null 2>&1
    fi
  done; fi
  if [ $( git status -s |wc -l 2>/dev/null |awk '{print $1}' ) -ne 0 ]; then
    git commit -m"committing change" >/dev/null 2>&1
  fi
  popd >/dev/null 2>&1
}

# delete a file from the repository
#
# $1 = file name relative to $CONF/
# $2 = '0' or '1', where 1 = do not commit changes (default is 0)
#
function delete_file {
  local match=0
  if [[ "${1:0:2}" == ".." || "${1:0:1}" == "/" || ! -f ${CONF}/$1 ]]; then return 1; fi
  pushd $CONF >/dev/null 2>&1
  # handle submodules
  if [ -f .gitmodules ]; then for F in $( grep "path = " .gitmodules |perl -pe 's/[[:space:]]*path = //' ); do
    printf -- "$1" |grep -qE "^$F/"
    if [ $? -eq 0 ]; then
      # submodule file
      pushd $F >/dev/null 2>&1 || err "Unable to switch to submodule context $F"
      git rm "${1/${F//\//\\\/}\//}" >/dev/null 2>&1
      match=1
      break;
    fi
  done; fi
  if [ $match -eq 0 ]; then git rm "$1" >/dev/null 2>&1; fi
  if [ "$2" != "1" ]; then
    # handle submodules
    if [ -f .gitmodules ]; then for F in $( grep "path = " .gitmodules |perl -pe 's/[[:space:]]*path = //' ); do
      if [ -d $F ]; then
        pushd $F >/dev/null 2>&1
        git commit -m'removing file $1' >/dev/null 2>&1
        popd >/dev/null 2>&1
      fi
    done; fi
    #git commit -m'removing file $1' >/dev/null 2>&1
  fi
  popd >/dev/null 2>&1
}

# diff the configuration against the git repository (or upstream)
#	diff [-b|--branch <name>] [-m|--master] [-u|--upstream]
#
function git_diff {
  local Branch='' Master=0 Upstream=0 LocalBranch RemoteRepo RemoteBranch

  # process arguments
  while [ $# -gt 0 ]; do case "$1" in
    -b|--branch) Branch="$2"; shift;;
    -m|--master) Master=1;;
    -u|--upstream) Upstream=1;;
  esac; shift; done

  # sanity check
  if [[ -n "$Branch" && $Master -eq 1 ]]; then err "Branch and master can not be specified together"; fi

  # load remote settings
  pushd $CONF >/dev/null 2>&1
  LocalBranch=$( git branch |grep ^* |cut -d' ' -f2 )
  if [ -z "$LocalBranch" ]; then LocalBranch=master; fi
  RemoteRepo=$( git config -l |grep "branch.$LocalBranch." |grep '.remote=' 2>/dev/null |awk 'BEGIN{FS="="}{print $NF}' )
  RemoteBranch=$( git config -l |grep "branch.$LocalBranch." |grep '.merge=' 2>/dev/null |awk 'BEGIN{FS="/"}{print $NF}' )

  # select branch
  if [[ $Master -eq 0 && -z "$Branch" ]]; then
    if [[ $Upstream -eq 1 && -n "$RemoteBranch" ]]; then
      Branch="$RemoteRepo/$RemoteBranch"
    else
      Branch="$LocalBranch"
    fi
  else
    if [[ $Master -eq 1 && $Upstream -eq 1 ]]; then
      if [[ -n "$RemoteRepo" ]]; then
        Branch="$RemoteRepo/master"
      else
        Branch="master"
      fi
    elif [ $Master -eq 1 ]; then
      Branch="master"
    elif [[ $Upstream -eq 1 && -n "$RemoteRepo" ]]; then
      Branch="$RemoteRepo/$Branch"
    fi
  fi

  # diff
  git diff $Branch
  popd >/dev/null 2>&1
}

function git_log {
  pushd $CONF >/dev/null 2>&1
  git log --graph --pretty=format:'%Cred%h%Creset -%C(yellow)%d%Creset %s %Cgreen(%cr) %C(bold blue)<%an>%Creset' --abbrev-commit --date=relative
  popd >/dev/null 2>&1
}

# push repository changes to master
#
# requires:
#   --path </path/to/repo>
#
# optional:
#   --no-prompt
#   --title <string>
#
function git_push {
  local SkipPrompt=0 Title="repository" RepoPath Behind Branch RemoteRepo
  # get arguments
  while [ $# -gt 0 ]; do case "$1" in
    --no-prompt) SkipPrompt=1;;
    --path) RepoPath="$2"; shift;;
    --title) Title="$2"; shift;;
  esac; shift; done
  test -d "$RepoPath" || err "Repository path is invalid"
  get_user
  pushd $RepoPath >/dev/null 2>&1
  Branch=$( git branch |grep ^* |cut -d' ' -f2 )
  RemoteRepo=$( git config -l |grep "branch.$Branch." |grep '.remote=' 2>/dev/null |awk 'BEGIN{FS="="}{print $NF}' )
  RemoteBranch=$( git config -l |grep "branch.$Branch." |grep '.merge=' 2>/dev/null |awk 'BEGIN{FS="/"}{print $NF}' )
  if [ -z "$Branch" ]; then Branch=master; fi
  if [[ -n $RemoteRepo ]]; then
    git fetch >/dev/null 2>&1
    # disallow commits to upstream master
    if [ "$RemoteBranch" == "master" ]; then
      RemoteBranch="$USERNAME-$( date +'%Y%m%d-%H%M' )"
      if [ $SkipPrompt -ne 1 ]; then
        get_input RemoteBranch "Commits to upstream master are disallowed.  New $Title remote branch" --nc --default "$RemoteBranch"
      fi
      # configure for the new upstream branch
      git config branch.$Branch.remote $RemoteRepo
      git config branch.$Branch.merge refs/heads/$RemoteBranch
      if [ $? -ne 0 ]; then err "Error setting $Title remote tracking branch to '$RemoteBranch'!"; fi
      git config push.default simple
    fi
    Behind=$( git branch -v |grep ^* |grep behind |perl -pe 's/.*(\[|, )behind ([0-9]+)(]|,).*/\2/' ); if [ -z "$Behind" ]; then Behind=0; fi
    if [ $Behind -gt 0 ]; then err "ERROR: $Title is behind master.  Please merge changes and retry."; else git push $RemoteRepo HEAD:$RemoteBranch >/dev/null 2>&1; fi
    if [ $? -ne 0 ]; then err "Error pushing $Title changes to the upstream repository!"; fi
  fi
  popd >/dev/null 2>&1
  return 0
}

# output the status (modified, added, deleted files list)
#
# optional:
#   -v | --verbose   output additional information
#   --exit           internally used flag indicating the script should exit after this function
#
function git_status {
  local Exit=0 Status=0 Verbose=0 Branch RemoteRepo RemoteBranch Ahead Behind Message N
  # process arguments
  while [ $# -gt 0 ]; do case $1 in
    -v|--verbose) Verbose=1;;
    --exit) Exit=1;;
  esac; shift; done
  pushd $CONF >/dev/null 2>&1
  N=$( git diff --name-status |wc -l 2>/dev/null |awk '{print $1}' )
  Branch=$( git branch |grep ^* |cut -d' ' -f2 )
  RemoteRepo=$( git config -l |grep "branch.$Branch." |grep '.remote=' 2>/dev/null |awk 'BEGIN{FS="="}{print $NF}' )
  RemoteBranch=$( git config -l |grep "branch.$Branch." |grep '.merge=' 2>/dev/null |awk 'BEGIN{FS="/"}{print $NF}' )
  if [ -z "$Branch" ]; then Branch=master; fi
    if [[ $SCS_SharedLocalRepo -eq 1 ]]; then
    if ! [ -f .scs_lock ]; then
      printf -- '\E[32;47m%s\E[0m\n' "***** SCS UNLOCKED [$Branch] *****" >&2
      if [ $N -gt 0 ]; then git status; fi
    else
      printf -- '\E[31;47m%s\E[0m\n' "***** SCS LOCKED BY $( cat .scs_lock ) [$Branch] *****" >&2
      Status=1
      if [ $N -gt 0 ]; then git status; fi
    fi
  else
    printf -- 'Branch: %s\n' "$Branch"
  fi
  # check upstream
  if [[ -n $RemoteRepo && $Verbose -eq 1 ]]; then
    git fetch >/dev/null 2>&1
    Ahead=$( git branch -v |grep ^* |grep ahead |perl -pe 's/.* \[ahead ([0-9]+)].*/\1/' );            if [ -z "$Ahead" ]; then Ahead=0; fi
    Behind=$( git branch -v |grep ^* |grep behind |perl -pe 's/.*(\[|, )behind ([0-9]+)(]|,).*/\2/' ); if [ -z "$Behind" ]; then Behind=0; fi
    echo "--> tracking remote $RemoteRepo:$RemoteBranch"
    echo "--> $Ahead ahead, $Behind behind"
  elif [ $Verbose -eq 1 ]; then
    echo "--> no upstream master"
  fi
  popd >/dev/null 2>&1
  [ $Exit -eq 1 ] && exit $Status
}

# manage changes and locking with branches
#
function start_modify {
  # get the running user
  get_user
  # the current branch must either be master or the name of this user to continue
  cd $CONF || err
  if [[ $SCS_SharedLocalRepo -eq 0 ]]; then return 0; fi
  if [[ -f .scs_lock ]]; then
    grep -qE "^$USERNAME\$" .scs_lock
    if [ $? -ne 0 ]; then err "Another change is in progress, aborting."; fi
    return 0
  else
    echo "$USERNAME" >.scs_lock
  fi
  printf -- '\E[31;47m%s\E[0m\n' "***** SCS LOCKED BY $USERNAME [$( git branch |grep ^* |cut -d' ' -f2 )] *****" >&2
  scslog "locked"
  return 0
}

# merge changes back into the current branch
#
# optional:
#  -p|--push        push changes upstream too
#  -m|--message     commit message
#  -y|--no-prompt   do not prompt for review/confirmation
#
function stop_modify {
  # get the running user
  get_user
  local SkipPrompt=0 Message="$USERNAME completed modifications at $( date )" Push=0
  # process arguments
  while [ $# -gt 0 ]; do case "$1" in
    -p|--push) Push=1;;
    -m|--message) Message="$2"; shift;;
    -y|--no-prompt) SkipPrompt=1;;
    *) if [[ "$1" =~ ^-m ]]; then Message=$( echo $1 |-perl -pe 's/^..//g' ); shift; fi;;
  esac; shift; done
  # switch directories
  pushd $CONF >/dev/null 2>&1 || err
  # validate the lock
  if [[ $SCS_SharedLocalRepo -eq 1 && -f .scs_lock ]]; then
    if [ "$USERNAME" != "$( cat .scs_lock )" ]; then err "The configuration is locked by $( cat .scs_lock )"; fi
  fi
  # handle submodules
  if [ -f .gitmodules ]; then for F in $( grep "path = " .gitmodules |perl -pe 's/[[:space:]]*path = //' ); do
    if [ -d $F ]; then
      pushd $F >/dev/null 2>&1
      git commit -a -m"$Message" >/dev/null 2>&1
      if [[ $Push -eq 1 && $SkipPrompt -eq 0 ]]; then
        git_push --title "Sub-module $F" --path "$CONF/$F" || err "Error pushing changes to upstream repository!"
      elif [[ $Push -eq 1 ]]; then
        git_push --title "Sub-module $F" --path "$CONF/$F" --no-prompt || err "Error pushing changes to upstream repository!"
      fi
      popd >/dev/null 2>&1
      git add $F >/dev/null 2>&1
      git commit -m'commited submodules changes' $F >/dev/null 2>&1
    fi
  done; fi
  # check for modifications
  L=$( git status -s |wc -l 2>/dev/null |awk '{print $1}' )
  # just unlock &&/|| push if there are not uncommitted changes
  if [[ $L -eq 0 ]]; then
    if [[ $Push -eq 1 && $SkipPrompt -eq 0 ]]; then
      git_push --path $CONF || err "Error pushing changes to upstream repository!"
    elif [[ $Push -eq 1 ]]; then
      git_push --path $CONF --no-prompt || err "Error pushing changes to upstream repository!"
    fi
    if [[ $SCS_SharedLocalRepo -eq 1 && -f .scs_lock ]]; then
      rm -f .scs_lock
      printf -- '\E[32;47m%s\E[0m\n' "***** SCS UNLOCKED [$( git branch |grep ^* |cut -d' ' -f2 )] *****" >&2
    fi
    popd >/dev/null 2>&1
    return 0
  fi
  # there are uncommitted modifictions
  if [ $SkipPrompt -ne 1 ]; then
    get_yn DF "$L files have been modified. Do you want to review the changes (y/n)?"
    test "$DF" == "y" && git diff
    get_yn DF "Do you want to commit the changes (y/n)?"
    if [ "$DF" != "y" ]; then return 0; fi
  fi
  git commit -a -m"$Message" >/dev/null 2>&1 || err "Error committing outstanding changes"
  if [[ $Push -eq 1 && $SkipPrompt -eq 0 ]]; then
    git_push --path $CONF || err "Error pushing changes to upstream repository!"
  elif [[ $Push -eq 1 ]]; then
    git_push --path $CONF --no-prompt || err "Error pushing changes to upstream repository!"
  fi
  if [[ $SCS_SharedLocalRepo -eq 1 && -f .scs_lock ]]; then rm -f .scs_lock; fi
  popd >/dev/null 2>&1
  printf -- '\E[32;47m%s\E[0m\n' "***** SCS UNLOCKED [$( git branch |grep ^* |cut -d' ' -f2 )] *****" >&2
  scslog "committed pending changes with message: $Message"
}


#Section: APPLICATION
    #    ######  ######  #       ###  #####     #    ####### ### ####### #     #
   # #   #     # #     # #        #  #     #   # #      #     #  #     # ##    #
  #   #  #     # #     # #        #  #        #   #     #     #  #     # # #   #
 #     # ######  ######  #        #  #       #     #    #     #  #     # #  #  #
 ####### #       #       #        #  #       #######    #     #  #     # #   # #
 #     # #       #       #        #  #     # #     #    #     #  #     # #    ##
 #     # #       #       ####### ###  #####  #     #    #    ### ####### #     #

# manage global application constants
#
# constant [--define|--undefine|--list]
function application_constant {
  case "$1" in
    --define) application_constant_define ${@:2};;
    --undefine) application_constant_undefine ${@:2};;
    *) application_constant_list ${@:2};;
  esac
}

# define a constant for an application
#
function application_constant_define {
  local APP C
  generic_choose application "$1" APP && shift
  generic_choose constant "$1" C && shift
  constant_define --application "$APP" "$C" $@
}

# undefine a constant for an environment
#
function application_constant_undefine {
  local APP
  generic_choose application "$1" APP && shift
  constant_undefine --application "$APP"
}

function application_constant_list {
  local APP NUM A S
  generic_choose application "$1" APP && shift
  NUM=$( wc -l ${CONF}/value/by-app/$APP 2>/dev/null |awk '{print $1}' )
  test -z "$NUM" && NUM=0
  if [ $NUM -eq 1 ]; then A="is"; S=""; else A="are"; S="s"; fi
  echo "There ${A} ${NUM} defined constant${S} for $APP."
  test $NUM -eq 0 && return
  awk 'BEGIN{FS=","}{print $1}' ${CONF}/value/by-app/$APP |fold_list |perl -pe 's/^/   /'
}

function application_create {
  start_modify
  # get user input and validate
  get_input NAME "Name" --auto "$1"
  application_exists "$NAME" && err "Application already defined."
  get_input ALIAS "Alias" --auto "$2"
  application_exists --alias "$ALIAS" && err "Alias already defined."
  get_input BUILD "Build" --null --options "$( build_list_unformatted |replace )" --auto "$3"
  get_yn CLUSTER "LVS Support (y/n)" --auto "$4"
  # [FORMAT:application]
  printf -- "${NAME},${ALIAS},${BUILD},${CLUSTER}\n" >>$CONF/application
  commit_file application
}
function application_create_help { cat <<_EOF
Add a new application to SCS.

Usage: $0 application create [name] [alias] [build] [cluster]

Fields:
  Name - a unique name for the application, such as 'purchase'.
  Alias - a common alias for the application.  this field is not currently utilized.
  Build - the name of the system build this application is installed to.
  LVS Support - whether or not this application can sit behind a load balancer with more than one node.

_EOF
}

function application_delete {
  local APP="$1" C TYPE VAL ASSIGN_TYPE ASSIGN_TO NAME DESC
  generic_delete application $APP || return
  # delete from file-map as well
  # [FORMAT:file-map]
  perl -i -ne "print unless /^[^,]*,$APP,.*\$/" $CONF/file-map
  # [FORMAT:resource]
  for C in $( grep -E '^([^,]*,){2}application,([^,:]*:){2}'$APP',.*' resource |awk 'BEGIN{FS=","}{print $2}' ); do
    # [FORMAT:resource]
    IFS="," read -r TYPE VAL ASSIGN_TYPE ASSIGN_TO NAME DESC <<< "$( grep -E "^[^,]*,$C," ${CONF}/resource )"
    # [FORMAT:resource]
    perl -i -pe "s/[^,]*,$C,.*/${TYPE},${VAL//,/},,not assigned,${NAME//,/},${DESC}/" ${CONF}/resource
  done
  if [ -f "$CONF/value/by-app/$APP" ]; then delete_file value/by-app/$APP; fi
  for C in $( ls $CONF/env ); do if [ -f "$CONF/env/$C/by-app/$APP" ]; then delete_file env/$C/by-app/$APP; fi; done
  commit_file file-map resource
}
function application_delete_help { cat <<_EOF
Delete an application and its references from SCS.

Usage: $0 application delete [name]

If the name of the application is not provided as an argument you will be prompted to select it from a list.

_EOF
}

# general application help
#
function application_help { cat <<_EOF
NAME
	SCS Applications

SYNOPSIS
	scs application [create|delete|list|show|update] [<name>]
	scs application constant [--define|--undefine|--list] [<application>] [<constant>]
	scs application file [--add|--remove|--list]
	scs environment application [<environment>] [--list] [<location>]
	scs environment application [<environment>] [--name <app_name>] [--add|--remove|--assign-resource|--unassign-resource|--list-resource] [<location>]
	scs environment application [<environment>] [--name <app_name>] [--define|--undefine|--list-constant] [<application>]

DESCRIPTION
	An application is a collection of files and settings that are deployed to a system (an instance of a build).

	Applications are assigned to a single build and one or more environments.

	Generally if you do not provide a required argument you will prompted for it, e.g.:
		$0 application show
	... will output a list of applications and ask you to select one to show.

	Pressing ctrl+c at any time will abort and return you to your shell.

	Any command that alters the running configuration automatically locks scs.  Run \`$0 help lock\` for more information.

	To list defined applications, run:
		$0 application list

	To show the details of an application, run:
		$0 application show <name>

	To update a defined application:
		$0 application edit <name>

OPTIONS
	application create
		create (or define) a new application and tie to a build

	application delete [<name>]
		delete an application and purge all related data

	application list [--no-format|-1]
		list defined applications

		The '--no-format' or '-1' argument outputs the list without any summary information.

	application show [<name>] [--brief] [--files] [--systems]
		show details for an application and related objects.

		'--brief' will only output the application details and skip extraneous data.

		'--files' will only output the linked configuration files.

		'--systems' will only output the linked system objects.

	application update [<name>]
		update application settings or rename an application

	application constant --define [<application>] [<constant>]
		define a constant in the global application scope (priority 4)

	application constant --undefine [<application>] [<constant>]
		undefine (or clear) a defined constant in the global application scope (priority 4)

	application constant --list [<application>] [<constant>]
		show defined constants in the global application scope (priority 4)

	application file --add
		link a file to an application.  The same file can be linked to many applications.

	application file --remove
		unlink a file from an application

	application file --list
		show linked files

	environment application [<environment>] [--list] [<location>]
		show applications 'installed' or linked to an environment at a location
		applications can not be linked to a global environment and must tie to a location.
		
	environment application [<environment>] [--name <app_name>] --add [<location>]
		link (or install) an application in an environment at a location

	environment application [<environment>] [--name <app_name>] --remove [<location>]
		unlock (remove) an application from an environment at a location

	environment application [<environment>] [--name <app_name>] --assign-resource [<location>]
		assign a resource to an application in an environment at a location
		this will usually be used to assign cluster IPs (load balanced real IPs or 'cluster_ip') or
		heartbeat (high-availiability cluster) IP addressess or 'ha_ip' to an application in an
	  	environment.

		a typical example is X application is installed on Y real servers behind a load balancer.
		a resource is defined as a 'cluster_ip', which is the address on the load balancer and the
		loopback on each application server.  in order to make the cluster_ip resource available to
		scs when building configuration files it must be linked to the application in the environment
		and location using this command.

	environment application [<environment>] [--name <app_name>] --unassign-resource [<location>]
		unassign a resource from an application in an environment at a location.

		this releases the resource so it can be assigned to another application (or removed).

	environment application [<environment>] [--name <app_name>] --list-resource [<location>]
		show resources assigned to an application in an environment at a location.
		
	environment application [<environment>] [--name <app_name>] --define [<application>]
		define a constant for an application in the scope of an environment (priority 1)

		when constants are enumerated for replacement in file templates, those in this scope have
		priority over all other defined constants.

	environment application [<environment>] [--name <app_name>] --undefine [<application>]
		undefine (or clear) a defined constant in scope of an application in an environment (priority 1)

	environment application [<environment>] [--name <app_name>] --list-constant [<application>]
		show defined constants in scope of the application in an environment (priority 1)

EXAMPLES
	Create a new application:
		$0 application create

RETURN CODE
	scs returns 0 on success and non-zero on error.

AUTHOR
	William Strucke <wstrucke@gmail.com>

COPYRIGHT
	Copyright © 2014 William Strucke. License GPLv3+: GNU GPL version 3 or later <http://gnu.org/licenses/gpl.html>.
	This is free software: you are free to change and redistribute it.  There is NO WARRANTY, to the extent permitted by law.

SEE ALSO
	$0 help
_EOF
}

# checks if an application is defined
#
# optional:
#   --alias  check alias instead of name
#
function application_exists {
  local ALIAS=0
  if [ "$1" == "--alias" ]; then ALIAS=1; shift; fi
  test $# -eq 1 || return 1
  if [ $ALIAS -eq 0 ]; then
    # [FORMAT:application]
    grep -qE "^$1," $CONF/application || return 1
  else
    # [FORMAT:application]
    grep -qE ",$ALIAS," $CONF/application || return 1
  fi
}

# file [--add|--remove|--list]
#
function application_file {
  APP=""; C="$1"; shift
  while ! [ -z "$C" ]; do case "$C" in
    --add) application_file_add "$APP" $@; break;;
    --remove) application_file_remove "$APP" $@; break;;
    --list) application_file_list "$APP" $@; break;;
    *) if [ -z "$APP" ]; then generic_choose application "$C" APP; else application_file_list "$APP" $@; break; fi;;
  esac; C="$1"; shift; done
}

function application_file_add {
  start_modify
  test -z "$1" && shift
  generic_choose application "$1" APP && shift
  # get the requested file or abort
  generic_choose file "$1" F && shift
  # add the mapping if it does not already exist
  # [FORMAT:file-map]
  grep -qE "^$F,$APP," $CONF/file-map && return
  # [FORMAT:file-map]
  echo "$F,$APP," >>$CONF/file-map
  commit_file file-map
}
function application_file_add_help { cat <<_EOF
Link a file to an application

Usage: $0 application [<application_name>] file --add [<file_name>]

_EOF
}

# list files associated with an application
#
# this function is called both internally and externally
#
# optional:
#   --no-format   output the list without formatting
#
function application_file_list {
  test -z "$1" && shift
  if [ "$1" == "--no-format" ]; then shift; application_file_list_unformatted $@; return; fi
  local APP="$1" A S NUM F EN
  application_exists $APP || err "Unknown application"
  NUM=$( application_file_list_unformatted $APP |wc -l 2>/dev/null |awk '{print $1}' )
  test -z "$NUM" && NUM=0
  if [ $NUM -eq 1 ]; then A="is"; S=""; else A="are"; S="s"; fi
  echo "There ${A} ${NUM} file${S} linked to $APP."
  test $NUM -eq 0 && return
  ( for F in $( application_file_list_unformatted $APP ); do
    # [FORMAT:file]
    grep -E "^$F," $CONF/file |awk 'BEGIN{FS=","}{print $1,$2}'
  done ) |column -t |perl -pe 's/^/   /'
}
function application_file_list_help { cat <<_EOF
List all files linked to an application

Usage: $0 application [<application_name>] file --list

_EOF
}

# retrieve the list of files associated with an application
#
# optional:
#   --environment <string>	limit to files included in an environment
#
function application_file_list_unformatted {
  local App="$1" List NewList E EN File Limit Include; shift
  application_exists $App || err "Unknown application"

  while [ $# -gt 0 ]; do case $1 in
    --environment) EN="$2"; shift;;
  esac; shift; done

  # [FORMAT:file-map]
  List=$( grep -E "^[^,]*,$App," $CONF/file-map |awk 'BEGIN{FS=","}{print $1}' )

  if ! [ -z "$EN" ]; then
    NewList=""
    for File in $List; do
      # [FORMAT:file-map]
      Limit=$( grep -E "^$File,$App," $CONF/file-map |awk 'BEGIN{FS=","}{print $3}' )
      if [ -z "$Limit" ]; then NewList="$NewList $File"; continue; fi
      # translate the environment inclusion/exclusion syntax:
      # ''	(nothing) is the same as 'all'
      # 'all'	all environments match
      # 'none'	no environments match
      # '+name'	include environment
      # '-name'	exclude environment
      Include=0
      if [ "$Limit" == "" ]; then
        Include=1
      elif [ "${Limit:0:3}" == "all" ]; then
        Include=1
        for E in $( echo $Limit |tr '-' ' ' ); do if [ "${EN//-/_}" == "$E" ]; then Include=0; fi; done
      elif [ "${Limit:0:4}" == "none" ]; then
        Include=0
        for E in $( echo $Limit |tr '+' ' ' ); do if [ "${EN//-/_}" == "$E" ]; then Include=1; fi; done
      else
        err "Unhandled or invalid value in file::application map environment limit: '$Limit'"
      fi
      if [ $Include -eq 1 ]; then NewList="$NewList $File"; fi
    done
    List="$NewList"
  fi

  echo $List |tr ' ' '\n' |sort
}

# unlink a file from an application
#
# required:
#  $1  application
#  $2  file
#
# optional:
#  --no-prompt  do not confirm the action
#
function application_file_remove {
  local Application File SkipPrompt=0
  while [[ $# -gt 0 ]]; do case "$1" in
    --no-prompt) SkipPrompt=1;;
    *)
      if [[ -z "$Application" ]]; then Application="$1";
      elif [[ -z "$File" ]]; then File="$1";
      else application_file_remove_help; return 1; fi
      ;;
  esac; shift; done
  generic_choose application "$Application" Application
  # get the requested file or abort
  generic_choose file "$File" File
  # confirm
  if [[ $SkipPrompt -eq 0 ]]; then
    get_yn RL "Are you sure (y/n)?"
    if [ "$RL" != "y" ]; then return; fi
  fi
  start_modify
  # remove the mapping if it exists
  # [FORMAT:file-map]
  grep -qE "^$File,$Application," $CONF/file-map || err "Error - requested file is not associated with $Application."
  # [FORMAT:file-map]
  perl -i -ne "print unless /^$File,$Application,/" $CONF/file-map
  commit_file file-map
}
function application_file_remove_help { cat <<_EOF
Unlink a file from an application

Usage: $0 application file --remove [<application_name>] [<file_name>] [--no-prompt]

_EOF
}

function application_list {
  if [[ "$1" == "--no-format" || "$1" == "-1" ]]; then shift; application_list_unformatted $@; return; fi
  NUM=$( wc -l $CONF/application |awk '{print $1}' )
  if [ $NUM -eq 1 ]; then A="is"; S=""; else A="are"; S="s"; fi
  echo "There ${A} ${NUM} defined application${S}."
  test $NUM -eq 0 && return
  application_list_unformatted $@ |fold_list |perl -pe 's/^/   /'
}

function application_list_unformatted {
  # [FORMAT:application]
  awk 'BEGIN{FS=","}{print $1}' $CONF/application |sort
}

# application_show
#
# output application details and linked objects
#
# optional:
#   --brief      only show the application details
#   --files      only show linked files
#   --systems    only show linked systems
#
function application_show {
  application_exists "$1" || err "Provide the application name"
  local APP ALIAS BUILD CLUSTER FILES i SystemList \
        ShowDetail=1 ShowFiles=1 ShowSystems=1

  case "$2" in
    --brief) ShowFiles=0; ShowSystems=0;;
    --files) ShowDetail=0; ShowSystems=0;;
    --systems) ShowDetail=0; ShowFiles=0;;
  esac

  # [FORMAT:application]
  IFS="," read -r APP ALIAS BUILD CLUSTER <<< "$( grep -E "^$1," ${CONF}/application )"
  if [[ $ShowDetail -eq 1 ]]; then
    printf -- "Name: $APP\nAlias: $ALIAS\nBuild: $BUILD\nCluster Support: $CLUSTER\n"
  fi

  if [[ $ShowSystems -eq 1 ]]; then
    # list systems by environment
    if [[ $ShowDetail -eq 1 ]]; then printf -- '\nSystems:\n'; fi
    SystemList=( $( system_list_unformatted --build $BUILD ) )
    if [[ ${#SystemList[*]} -gt 0 ]]; then
      for ((i=0;i<${#SystemList[*]};i++)); do
        # [FORMAT:system]
        grep -E "^${SystemList[i]}," ${CONF}/system |perl -pe 's/^([^,]*),([^,]*,){3}([^,]*),.*/\3 \1/'
      done |sort -k1,2 |column -t |perl -pe 's/^/   /'
    else
      printf -- '  None\n'
    fi
  fi

  if [[ $ShowFiles -eq 1 ]]; then
    # retrieve file list
    FILES=( $( application_file_list_unformatted $APP ) )
    # output linked configuration file list
    if [ ${#FILES[*]} -gt 0 ]; then
      if [[ $ShowDetail -eq 1 ]]; then printf -- "\nManaged configuration files:\n"; fi
      for ((i=0;i<${#FILES[*]};i++)); do
        # [FORMAT:file]
        grep -E "^${FILES[i]}," $CONF/file |awk 'BEGIN{FS=","}{print $1,$2}'
      done |sort |uniq |column -t |perl -pe 's/^/   /'
    else
      printf -- "\nNo managed configuration files."
    fi
  fi
}

# application_update
#
# alters the configuration for an existing application, including rename
#
function application_update {
  local APP ALIAS BUILD CLUSTER NAME File Location

  start_modify
  generic_choose application "$1" APP && shift

  # [FORMAT:application]
  IFS="," read -r APP ALIAS BUILD CLUSTER <<< "$( grep -E "^$APP," ${CONF}/application )"
  get_input NAME "Name" --default "$APP"
  get_input ALIAS "Alias" --default "$ALIAS"
  get_input BUILD "Build" --default "$BUILD" --null --options "$( build_list_unformatted |replace )"
  get_yn CLUSTER "LVS Support (y/n)"

  # [FORMAT:application]
  perl -i -pe "s/^$APP,.*/${NAME},${ALIAS},${BUILD},${CLUSTER}/" ${CONF}/application

  # handle rename
  if [[ "$NAME" != "$APP" ]]; then

     # switch to the config directory to perform git operations
     pushd ${CONF} >/dev/null 2>&1

     if [[ -s environment ]]; then

       # [FORMAT:environment]
       for Environment in $( perl -pe 's/,.*//' environment ); do

         # update environment as neeeded
         if [[ -d $Environment && -f env/$Environment/by-app/$APP ]]; then
           # [FORMAT:value/env/app]
           git mv env/$Environment/by-app/$APP env/$Environment/by-app/$NAME
         fi

         if [[ -s location ]]; then
           # [FORMAT:location]
           for Location in $( perl -pe 's/,.*//' location ); do
             if ! [[ -s $Location/$Environment ]]; then continue; fi
             # update environment
             # [FORMAT:<location></env>]
             perl -i -pe "s/^$APP\$/$NAME/" $Location/$Environment
           done
         fi

       done

     fi

     if [[ -s value/by-app/$APP ]]; then
       # [FORMAT:value/by-app/constant]
       git mv value/by-app/$APP value/by-app/$NAME
     fi

     # [FORMAT:file-map]
     perl -i -pe "s/([^,]*,)$APP(,.*)/\1$NAME\2/" file-map

     # [FORMAT:resource]
     perl -i -pe "s/:$APP,/:$NAME,/" resource

     # switch back
     popd >/dev/null 2>&1

  fi
  commit_file application
}


#Section: BUILD
 ######  #     # ### #       ######
 #     # #     #  #  #       #     #
 #     # #     #  #  #       #     #
 ######  #     #  #  #       #     #
 #     # #     #  #  #       #     #
 #     # #     #  #  #       #     #
 ######   #####  ### ####### ######

# return all applications linked to a build
#
function build_application_list {
  generic_choose build "$1" C
  # [FORMAT:application]
  grep -E ",$C," ${CONF}/application |awk 'BEGIN{FS=","}{print $1}'
}

function build_create {
  start_modify
  # get user input and validate
  get_input NAME "Build"
  build_exists "$NAME" && err "Build already defined."
  get_input ROLE "Role" --null
  get_yn P "Child Build (y/n)?"
  if [ $? -eq 0 ]; then generic_choose build "" PARENT; else PARENT=""; fi
  if [ -z "$PARENT" ]; then
    get_input OS "Operating System" --null --options $OSLIST
    get_input ARCH "Architecture" --null --options $OSARCH
  else
    OS=""; ARCH=""
    # avoid circular dependencies
    printf -- ","$( build_lineage_unformatted $PARENT )"," |grep -q ",${NAME},"
    if [ $? -eq 0 ]; then err "This build is already a parent of the parent build you selected. This would create a circular dependency, aborted!"; fi
  fi
  get_input DISK "Disk Size (in GB, Default ${DEF_HDD})" --null --regex '^[1-9][0-9]*$'
  get_input RAM "Memory Size (in MB, Default ${DEF_MEM})" --null --regex '^[1-9][0-9]*$'
  get_input DESC "Description" --nc --null
  # [FORMAT:build]
  printf -- "${NAME},${ROLE},${DESC//,/},${OS},${ARCH},${DISK},${RAM},${PARENT}\n" >>$CONF/build
  commit_file build
}

function build_delete {
  build_exists "$1" || err "Missing or invalid build name"
  local InUse=0
  # prompt if the build is in use before deleting it
  # [FORMAT:application]
  grep -qE "^([^,]*,){2}$1," ${CONF}/application
  if [[ $? -eq 0 ]]; then
    InUse=1
    printf -- 'Warning: build is in use for the following applications:\n'
    # [FORMAT:application]
    grep -E "^([^,]*,){2}$1," ${CONF}/application |perl -pe 's/^([^,]*),.*/\1/; s/^/  /'
  fi
  # [FORMAT:system]
  grep -qE "^([^,]*),$1," ${CONF}/system
  if [[ $? -eq 0 ]]; then
    InUse=1
    printf -- 'Warning: build is in use for the following systems:\n'
    # [FORMAT:system]
    grep -E "^([^,]*),$1," ${CONF}/system |perl -pe 's/^([^,]*),.*/\1/; s/^/  /'
  fi
  # [FORMAT:build]
  grep -qE "^([^,]*,){7}$1\$" ${CONF}/build
  if [[ $? -eq 0 ]]; then
    InUse=1
    printf -- 'Warning: build is a parent for the following builds:\n'
    # [FORMAT:build]
    grep -E "^([^,]*,){7}$1\$" ${CONF}/build |perl -pe 's/^([^,]*),.*/\1/; s/^/  /'
  fi
  if [[ $InUse -eq 1 ]]; then
    get_yn R "Are you sure you want to delete build $1 (y/n)?" || return 1
  fi
  # execute delete operation
  generic_delete build $1
}

# general build help
#
function build_help { cat <<_EOF
NAME
	Builds

SYNOPSIS
	scs build [create|delete|list|show|update] [<name>]
	scs build lineage <name> [--reverse]
	scs build list [--tree] [--detail]

DESCRIPTION
	Builds serve two purposes in scs -- they link applications to servers and assign the system to a role in the
	system build process.

	Roles represent a set of packages and system settings designed to prepare a system for the application server
	and applications assigned to it.  A future scs release may replace the role with the actual package list,
	negating the need for the system build scripts entirely.

	Builds can optionally have a single parent build.  If utilized, this must directly tie to the inheritence
	structure in the system build process (the 'role').  This feature allows virtual systems to be built as a series of
	overlays, which can boost performance and reduce memory and disk utilization on the hypervisor.

OPTIONS

EXAMPLES
	build create
		Define a new build and configure it.

	build delete
		Permanently delete and remove a build.  Use caution deleting builds as they could be assigned to defined
		systems.

	build lineage [<name>] [--reverse]
		Display the inheritence path for a build.  This is only useful for builds with a defined parent.

		The '--reverse' option outputs the inheritence in reverse.

	build list [--tree] [--detail]
		List the defined builds.

		The '--tree' option outputs the inheritence path for each build in a visual tree structure.

		The '--detail' option includes the build description in a second column.

	build show
		Show a defined build, settings, and any linked applications.

	build update
		Update the settings for an existing build.


RETURN CODE
	scs returns 0 on success and non-zero on error.

AUTHOR
	William Strucke <wstrucke@gmail.com>

COPYRIGHT
	Copyright © 2014 William Strucke. License GPLv3+: GNU GPL version 3 or later <http://gnu.org/licenses/gpl.html>.
	This is free software: you are free to change and redistribute it.  There is NO WARRANTY, to the extent permitted by law.

SEE ALSO
	$0 help
_EOF
}

# checks if a build is defined
#
function build_exists {
  test $# -eq 1 || return 1
  # [FORMAT:build]
  grep -qE "^$1," $CONF/build || return 1
}

function build_lineage {
  build_lineage_unformatted $@ |perl -pe 's/,/ -> /g'
}

# return the lineage of a build
#
#   root,child,grandchild,etc...
#
# optional:
#   --reverse   lookup all builds containing X instead of from X
#
function build_lineage_unformatted {
  generic_choose build "$1" C
  local LINEAGE PARENT Build BuildList LocalLineage
  if [ "$2" == "--reverse" ]; then
    BuildList="$( build_list_unformatted |tr '\n' ' ' )"
    LINEAGE="$1"
    for Build in $BuildList; do
      [ "$Build" == "$1" ] && continue
      LocalLineage="$( build_lineage $Build |perl -pe "s/^.* $1 /$1 /" )"
      printf -- " -> ${LocalLineage} -> " |grep -q " -> $1 -> " && LINEAGE="${LINEAGE}\t${LocalLineage}"
    done
    printf -- "$LINEAGE" |tr '\t' '\n'
  else
    LINEAGE="$C"
    PARENT=$( build_parent $C )
    while [ ! -z "$PARENT" ]; do
      LINEAGE="$PARENT,$LINEAGE"
      PARENT=$( build_parent $PARENT )
    done
    printf -- "$LINEAGE"
  fi
}

function build_list {
  NUM=$( wc -l ${CONF}/build |awk '{print $1}' )
  if [ $NUM -eq 1 ]; then A="is"; S=""; else A="are"; S="s"; fi
  echo "There ${A} ${NUM} defined build${S}."
  test $NUM -eq 0 && return
  if [ "$1" == "--tree" ]; then
    shift
    build_list_format_tree $@
  else
    if [ $# -gt 0 ]; then
      build_list_unformatted $@ |column -s',' -t
    else
      build_list_unformatted $@ |fold_list
    fi
  fi |perl -pe 's/^/   /'
}

# output the list of builds in a tree structure
#
function build_list_format_tree {
  local LINE
  local IFS=$'\n'
  for LINE in $( build_list_unformatted $@ ); do
    IFS=',' read -r B D <<< "$LINE"
    printf -- "$( build_lineage_unformatted $B )\t$D\n"
  done |LC_ALL=C sort |perl -pe 's/([^,]*,)/"    \\" . ("-" x (length($1)-4)) . "> "/gei' |perl -pe 's/(\s+\\-+>\s+\\)/" " x length($1) . "\\"/gei' |column -s$'\t' -t
}

function build_list_unformatted {
  if [ "$1" == "--detail" ]; then
    # [FORMAT:build]
    awk 'BEGIN{FS=","}{print $1","$3}' ${CONF}/build
  else
    awk 'BEGIN{FS=","}{print $1}' ${CONF}/build
  fi |sort
}

# get the parent of a build
#
function build_parent {
  local NAME ROLE DESC OS ARCH DISK RAM PARENT
  # [FORMAT:build]
  IFS="," read -r NAME ROLE DESC OS ARCH DISK RAM PARENT <<< "$( grep -E "^$1," ${CONF}/build )"
  printf -- "$PARENT\n"
  test -z "$PARENT" && return 1 || return 0
}

# get the root of a build
#
function build_root {
  generic_choose build "$1" C
  local ROOT
  ROOT="$C"
  PARENT=$( build_parent $C )
  while [ ! -z "$PARENT" ]; do
    ROOT="$PARENT"
    PARENT=$( build_parent $PARENT )
  done
  printf -- "$ROOT"
}

function build_show {
  build_exists "$1" || err "Missing or invalid build name"
  local NAME ROLE DESC OS ARCH DISK RAM PARENT RNAME RROLE RDESC RDISK RRAM RP BRIEF=0
  [ "$2" == "--brief" ] && BRIEF=1
  # [FORMAT:build]
  IFS="," read -r NAME ROLE DESC OS ARCH DISK RAM PARENT <<< "$( grep -E "^$1," ${CONF}/build )"
  if [ ! -z "$PARENT" ]; then
    ROOT=$( build_root $NAME )
    # [FORMAT:build]
    IFS="," read -r RNAME RROLE RDESC OS ARCH RDISK RRAM RP <<< "$( grep -E "^$ROOT," ${CONF}/build )"
    if [ -z "$DISK" ]; then DISK=$RDISK; fi
    if [ -z "$RAM" ]; then RAM=$RRAM; fi
  fi
  printf -- "Build: $NAME\nRole: $ROLE\nParent Build: $PARENT\nOperating System: $OS-$ARCH\nDisk Size (GB): $DISK\nMemory (MB): $RAM\nDescription: $DESC\n"
  printf -- "Lineage: $( build_lineage $NAME )\n"
  test $BRIEF -eq 1 && return
  # look up the applications configured for this build
  NUM=$( build_application_list "$1" |wc -l |awk '{print $1}' )
  if [ $NUM -eq 1 ]; then A="is"; S=""; else A="are"; S="s"; fi
  echo -e "\nThere ${A} ${NUM} linked application${S}."
  if [ $NUM -gt 0 ]; then build_application_list "$1" |perl -pe 's/^/   /'; fi
}

function build_update {
  local ORIGNAME NAME ROLE DESC OS ARCH DISK RAM PARENT C P
  start_modify
  generic_choose build "$1" C && shift
  # [FORMAT:build]
  IFS="," read -r ORIGNAME ROLE DESC OS ARCH DISK RAM PARENT <<< "$( grep -E "^$C," ${CONF}/build )"
  get_input NAME "Build" --default "$ORIGNAME"
  get_input ROLE "Role" --default "$ROLE" --null
  get_yn P "Child Build [$PARENT] (y/n)?"
  if [ $? -eq 0 ]; then generic_choose build "" PARENT; else PARENT=""; fi
  if [ -z "$PARENT" ]; then
    get_input OS "Operating System" --default "$OS" --null --options $OSLIST
    get_input ARCH "Architecture" --default "$ARCH" --null --options $OSARCH
  else
    OS=""; ARCH=""
    # avoid circular dependencies
    printf -- ","$( build_lineage_unformatted $PARENT )"," |grep -q ",${NAME},"
    if [ $? -eq 0 ]; then err "This build is already a parent of the parent build you selected. This would create a circular dependency, aborted!"; fi
  fi
  get_input DISK "Disk Size (in GB, Default ${DEF_HDD})" --null --regex '^[1-9][0-9]*$' --default "$DISK"
  get_input RAM "Memory Size (in MB, Default ${DEF_MEM})" --null --regex '^[1-9][0-9]*$' --default "$RAM"
  get_input DESC "Description" --default "$DESC" --nc --null
  # [FORMAT:build]
  perl -i -pe "my \$str = '${NAME},${ROLE},${DESC//,/},${OS},${ARCH},${DISK},${RAM},${PARENT}'; s/^$C,.*/\$str/" ${CONF}/build
  commit_file build
  # handle rename
  if [[ "$NAME" != "$ORIGNAME" ]]; then
    # [FORMAT:system]
    perl -i -pe "s/([^,]*),$ORIGNAME,(.*)/\1,$NAME,\2/" ${CONF}/system
    # [FORMAT:application]
    perl -i -pe "s/([^,]*,[^,]*),$ORIGNAME,(.*)/\1,$NAME,\2/" ${CONF}/application
    # [FORMAT:build]
    perl -i -pe "s/(.*),$ORIGNAME\$/\\1,$NAME/" ${CONF}/build
  fi
}


#Section: CONSTANT
  #####  ####### #     #  #####  #######    #    #     # #######
 #     # #     # ##    # #     #    #      # #   ##    #    #
 #       #     # # #   # #          #     #   #  # #   #    #
 #       #     # #  #  #  #####     #    #     # #  #  #    #
 #       #     # #   # #       #    #    ####### #   # #    #
 #     # #     # #    ## #     #    #    #     # #    ##    #
  #####  ####### #     #  #####     #    #     # #     #    #

function constant_create {
  start_modify
  # get user input and validate
  get_input NAME "Name" --nc
  get_input DESC "Description" --nc --null
  # force lowercase for constants
  NAME=$( printf -- "$NAME" |tr 'A-Z' 'a-z' )
  # validate unique name
  grep -qE "^$NAME," $CONF/constant && err "Constant already defined."
  # add
  # [FORMAT:constant]
  printf -- "${NAME},${DESC}\n" >>$CONF/constant
  commit_file constant
}

function constant_define {
  local NAME VAL SYSTEM APP EN LOC FILE NULL=0
  generic_choose constant "$1" NAME && shift

  while [ $# -gt 0 ]; do case $1 in
    --application) application_exists "$2" || err "Invalid application"; APP=$2; shift;;
    --environment) environment_exists "$2" || err "Invalid environment"; EN=$2; shift;;
    --location) location_exists "$2" || err "Invalid location"; LOC=$2; shift;;
    --null) NULL=1;;
    *) if [[ -z "$VAL" ]]; then VAL="$1"; else usage; fi;;
  esac; shift; done

  if [[ -n ${EN} && -n ${APP} ]]; then
    # [FORMAT:value/env/app]
    FILE=$CONF/env/$EN/by-app/$APP
  elif [[ -n ${EN} && -n ${LOC} ]]; then
    # [FORMAT:value/loc/constant]
    FILE=$CONF/env/$EN/by-loc/$LOC
  elif [[ -n ${EN} ]]; then
    # [FORMAT:value/env/constant]
    FILE=$CONF/env/$EN/constant
  elif [[ -n ${APP} ]]; then
    # [FORMAT:value/by-app/constant]
    FILE=$CONF/value/by-app/$APP
  else
    # [FORMAT:value/constant]
    FILE=$CONF/value/constant
  fi

  if [[ -z "$VAL" && $NULL -eq 0 ]]; then
    get_input VAL "Value" --nc --null
  fi

  start_modify
  if ! [ -f $FILE ]; then
    if ! [ -d $( dirname $FILE ) ]; then mkdir -p $( dirname $FILE ); fi
    touch $FILE
  fi
  grep -qE "^$NAME," $FILE
  if [ $? -eq 0 ]; then
    # already define, update value
    perl -i -pe "my \$str = '$NAME,${VAL//&/\&}'; s/^$NAME,.*/\$str/" $FILE
  else
    # not defined, add
    printf -- "$NAME,$VAL\n" >>$FILE
  fi
  commit_file $FILE
}

function constant_delete {
  local i j NAME="$1"
  generic_delete constant $NAME
  cd $CONF >/dev/null 2>&1 || return

  # list environments and applications
  EnList=$( environment_list --no-format )
  AppList=$( application_list --no-format )
  LocList=$( location_list --no-format )

  # 1. applications @ environment
  for i in $EnList; do
    for j in $AppList; do
      # [FORMAT:value/env/app]
      if [ -f "${CONF}/env/$i/by-app/$j" ]; then
        grep -qE "^$NAME," "${CONF}/env/$i/by-app/$j"
        if [[ $? -eq 0 ]]; then perl -i -ne "print unless /^$1,/" ${CONF}/env/$i/by-app/$j; commit_file ${CONF}/env/$i/by-app/$j; fi
      fi
    done
  done

  # 2. environments @ location
  for i in $LocList; do
    for j in $EnList; do
      # [FORMAT:value/loc/constant]
      if [ -f "${CONF}/env/$j/by-loc/$i" ]; then
        grep -qE "^$NAME," "${CONF}/env/$j/by-loc/$i"
        if [[ $? -eq 0 ]]; then perl -i -ne "print unless /^$1,/" ${CONF}/env/$j/by-loc/$i; commit_file ${CONF}/env/$j/by-loc/$i; fi
      fi
    done
  done

  # 3. environments (global)
  for i in $EnList; do
    # [FORMAT:value/env/constant]
    if [ -f "${CONF}/env/$i/constant" ]; then
      grep -qE "^$NAME," "${CONF}/env/$i/constant"
      if [[ $? -eq 0 ]]; then perl -i -ne "print unless /^$1,/" ${CONF}/env/$i/constant; commit_file ${CONF}/env/$i/constant; fi
    fi
  done

  # 4. applications (global)
  for i in $AppList; do
    # [FORMAT:value/by-app/constant]
    if [ -f "${CONF}/value/by-app/$i" ]; then
      grep -qE "^$NAME," "${CONF}/value/by-app/$i"
      if [[ $? -eq 0 ]]; then perl -i -ne "print unless /^$1,/" ${CONF}/value/by-app/$i; commit_file ${CONF}/value/by-app/$i; fi
    fi
  done

  # 5. global
  # [FORMAT:value/constant]
  grep -qE "^$NAME," ${CONF}/value/constant
  if [[ $? -eq 0 ]]; then perl -i -ne "print unless /^$1,/" ${CONF}/value/constant; commit_file ${CONF}/value/constant; fi
}

# general constant help
#
function constant_help { cat <<_EOF
NAME
	Constants (Variables)

SYNOPSIS
	scs application constant [--define|--undefine|--list] [<application>] [<constant>]
	scs constant [create|delete|list|show|update] [<name>]
	scs environment application [<environment>] [--name <app_name>] [--define|--undefine|--list-constant] [<application>]
	scs environment constant [--define|--undefine|--list] [<environment>] [<constant>]
	scs location [<name>] constant [--define|--undefine|--list] [<environment>] [<constant>]

DESCRIPTION
	Constants allow arbitrary values to be substituted in configuration files and can be conditionally defined based
	on a system's environment, location, and/or application.

	When multiple values are defined for a constant they are sorted by order of preference, then the highest ranked
	value is applied to the configuration.  This functionality allows for global variables, which are generally useful
	as a fallback or reserve value for a constant when no other definition is in scope.

	Scopes include, in order of precedence:
		1. Application in an Environment
		2. Environment at a Location
		3. Environment (Global)
		4. Application (Global)
		5. Global

	There is currently no way to define a constant in the global scope (priority 5) using the scs UI.

OPTIONS
	application constant --define [<application>] [<constant>]
		Define a constant in the global application scope (priority 4).

	application constant --list [<application>] [<constant>]
		List constants defined in the global application scope (priority 4) for an application.

	application constant --undefine [<application>] [<constant>]
		Remove the definition for a constant in the global application scope (priority 4).

	constant create
		Create a constant that can be defined and referenced in configuration files.

	constant define [--application <name>] [--environment <name>] [--location <name>] [--null] [<value>]
		Define a constant in any scope.  If --null is provided and no value is specified the
		constant will be set to an empty string, otherwise you will be prompted to enter a value.

		Scope 1 - Application in an Environment: Specify --environment and --application

		Scope 2 - Environment at a Location: Specify --environment and --location

		Scope 3 - Environment: Specify --environment

		Scope 4 - Application: Specify --application

		Scope 5 - Global: Do not provide any additional arguments.

	constant delete
		Delete a constant and remove all configured values.

	constant list [--no-format|-1]
		List defined constants.

		The '--no-format' or '-1' argument outputs the constant list without any summary information.

	constant show [--application <name>] [--environment <name>] [--location <name>] [--system <name>]
		Show constant details and where it is currently defined.

		If one or more optional arguments are provided with valid values, just show the
		value of the constant in that scope (if it is defined).

	constant undefine [--application <name>] [--environment <name>] [--location <name>]
		Undefine (remove) a defined constant in the specified scope.

		Scope 1 - Application in an Environment: Specify --environment and --application

		Scope 2 - Environment at a Location: Specify --environment and --location

		Scope 3 - Environment: Specify --environment

		Scope 4 - Application: Specify --application

		Scope 5 - Global: Do not provide any additional arguments.

	constant update
		Update the constant name (rename) or description.

	environment application [<environment>] [--name <app_name>] --define [<application>]
		Define a constant in the application::environment scope (priority 1).

	environment application [<environment>] [--name <app_name>] --undefine [<application>]
		Remove the definition for a constant in the application::environment scope (priority 1).

	environment application [<environment>] [--name <app_name>] --list-constant [<application>]
		List defined constants in the application::environment scope (priority 1).

	environment constant --define [<environment>] [<constant>]
		Define a constant in the global environment scope (priority 3).

	environment constant --undefine [<environment>] [<constant>]
		Remove the definition for a constant in the global environment scope (priority 3).

	environment constant --list [<environment>] [<constant>]
		List defined constants in the global environment scope (priority 3).

	location [<name>] constant --define [<environment>] [<constant>]
		Define a constant in the environment::location scope (priority 2).

	location [<name>] constant --undefine [<environment>] [<constant>]
		Remove the definition for a constant in the environment::location scope (priority 2).

	location [<name>] constant --list [<environment>] [<constant>]
		List defined constants in the environment::location scope (priority 2).

EXAMPLES

RETURN CODE
	scs returns 0 on success and non-zero on error.

AUTHOR
	William Strucke <wstrucke@gmail.com>

COPYRIGHT
	Copyright © 2014 William Strucke. License GPLv3+: GNU GPL version 3 or later <http://gnu.org/licenses/gpl.html>.
	This is free software: you are free to change and redistribute it.  There is NO WARRANTY, to the extent permitted by law.

SEE ALSO
	$0 help
_EOF
}

# checks if a constant exists
#
function constant_exists {
  test $# -eq 1 || return 1
  # [FORMAT:constant]
  grep -qE "^$1," $CONF/constant || return 1
}

# show all constants
#
# optional:
#   --no-format
function constant_list {
  if [[ "$1" == "--no-format" || "$1" == "-1" ]]; then shift; constant_list_unformatted $@; return; fi
  local NUM A S
  NUM=$( wc -l ${CONF}/constant |awk '{print $1}' )
  if [ $NUM -eq 1 ]; then A="is"; S=""; else A="are"; S="s"; fi
  echo "There ${A} ${NUM} defined constant${S}."
  test $NUM -eq 0 && return
  constant_list_unformatted |fold_list |perl -pe 's/^/   /'
}

function constant_list_unformatted {
  # [FORMAT:constant]
  awk 'BEGIN{FS=","}{print $1}' ${CONF}/constant |sort
}

# combine two sets of variables and values, only including the first instance of duplicates
#
# example on including duplicates from first file only:
#   join -a1 -a2 -t',' <(sort -t',' -k1 1) <(sort -t',' -k1 2) |perl -pe 's/^([^,]*,[^,]*),.*/\1/'
#
function constant_list_dedupe {
  if ! [ -f $1 ]; then cat $2; return; fi
  if ! [ -f $2 ]; then cat $1; return; fi
  join -a1 -a2 -t',' <(sort -t',' -k1,1 $1) <(sort -t',' -k1,1 $2) |perl -pe 's/^([^,]*,[^,]*),.*/\1/'
}

function constant_show {
  local C NAME DESC EnList AppList LocList i j SYSTEM APPLICATION ENVIRONMENT LOCATION Brief=0
  C="$( printf -- "$1" |tr 'A-Z' 'a-z' )" ; shift

  # get any other provided options
  while [ $# -gt 0 ]; do case $1 in
    --application) APPLICATION="$2"; shift;;
    --brief) Brief=1;;
    --environment) ENVIRONMENT="$2"; shift;;
    --location) LOCATION="$2"; shift;;
    --system) SYSTEM="$2"; shift;;
    *) usage;;
  esac; shift; done
  if [[ -n ${SYSTEM} || -n ${APPLICATION} || -n ${ENVIRONMENT} || -n ${LOCATION} ]]; then
    constant_show_value "$C" "$SYSTEM" "$APPLICATION" "$ENVIRONMENT" "$LOCATION" ; return ;
  fi
  # validate system name
  if ! [ -z "$PARSE" ]; then grep -qE "^$PARSE," ${CONF}/system || err "Unknown system"; fi
  constant_exists "$C" || err "Unknown constant"
  # [FORMAT:constant]
  IFS="," read -r NAME DESC <<< "$( grep -E "^$C," ${CONF}/constant )"
  printf -- "Name: $NAME\nDescription: $DESC\n"

  if [[ $Brief -eq 1 ]]; then return 0; fi
  printf -- 'Defined (priority 1..5):\n'

  # list environments and applications
  EnList=$( environment_list --no-format )
  AppList=$( application_list --no-format )
  LocList=$( location_list --no-format )

  printf -- '  1. Application @ Environment:\n'

  # 1. applications @ environment
  for i in $EnList; do
    for j in $AppList; do
      # [FORMAT:value/env/app]
      if [ -f "${CONF}/env/$i/by-app/$j" ]; then
        grep -qE "^$NAME," "${CONF}/env/$i/by-app/$j" && printf -- '      %s::%s = %s\n' $j $i "$( constant_show_value "$NAME" "" "$j" "$i" "" )"
      fi
    done
  done

  printf -- '\n  2. Environment @ Location:\n'

  # 2. environments @ location
  for i in $LocList; do
    for j in $EnList; do
      # [FORMAT:value/loc/constant]
      if [ -f "${CONF}/env/$j/by-loc/$i" ]; then
        grep -qE "^$NAME," "${CONF}/env/$j/by-loc/$i" && printf -- '      %s::%s = %s\n' $j $i "$( constant_show_value "$NAME" "" "" "$j" "$i" )"
      fi
    done
  done

  printf -- '\n  3. Environment:\n'

  # 3. environments (global)
  for i in $EnList; do
    # [FORMAT:value/env/constant]
    if [ -f "${CONF}/env/$i/constant" ]; then
      grep -qE "^$NAME," "${CONF}/env/$i/constant" && printf -- '      %s = %s\n' $i "$( constant_show_value "$NAME" "" "" "$i" "" )"
    fi
  done

  printf -- '\n  4. Application:\n'

  # 4. applications (global)
  for i in $AppList; do
    # [FORMAT:value/by-app/constant]
    if [ -f "${CONF}/value/by-app/$i" ]; then
      grep -qE "^$NAME," "${CONF}/value/by-app/$i" && printf -- '      %s = %s\n' $i "$( constant_show_value "$NAME" "" "$i" "" "" )"
    fi
  done

  printf -- '\n  5. Global:\n'

  # 5. global
  # [FORMAT:value/constant]
  test $( grep -cE "^$NAME," ${CONF}/value/constant ) -eq 1 && printf -- '      Defined = %s\n' "$( constant_show_value "$NAME" "" "" "" "" )" \
    || printf -- '      Not Defined\n'

  echo
}

function constant_show_value {
  local NAME SYS APP EN LOC
  NAME=$1
  SYS=$2
  APP=$3
  EN=$4
  LOC=$5
  if [[ -n ${SYS} ]]; then
    system_vars $SYS | grep -e "^constant.$NAME" | awk '{ print $2 }' ; return ;
  fi
  if [[ -n ${EN} && -n ${APP} ]]; then
    # [FORMAT:value/env/app]
    grep "^$NAME," $CONF/env/$EN/by-app/$APP 2> /dev/null | cut -f2 -d"," ; return ;
  fi
  if [[ -n ${EN} && -n ${LOC} ]]; then
    # [FORMAT:value/loc/constant]
    grep "^$NAME," $CONF/env/$EN/by-loc/$LOC 2> /dev/null | cut -f2 -d"," ; return ;
  fi
  if [[ -n ${EN} ]]; then
    # [FORMAT:value/env/constant]
    grep "^$NAME," $CONF/env/$EN/constant 2> /dev/null | cut -f2 -d"," ; return ;
  fi
  if [[ -n ${APP} ]]; then
    # [FORMAT:value/by-app/constant]
    grep "^$NAME," $CONF/value/by-app/$APP 2>/dev/null | cut -f2 -d"," ; return ;
  fi
  # [FORMAT:value/constant]
  grep "^$NAME," $CONF/value/constant | cut -f2 -d","
}

function constant_undefine {
  local NAME APP EN LOC FILE
  generic_choose constant "$1" NAME && shift

  while [ $# -gt 0 ]; do case $1 in
    --application) application_exists "$2" || err "Invalid application"; APP=$2;;
    --environment) environment_exists "$2" || err "Invalid environment"; EN=$2;;
    --location) location_exists "$2" || err "Invalid location"; LOC=$2;;
    *) usage;;
  esac; shift 2; done

  if [[ -n ${EN} && -n ${APP} ]]; then
    # [FORMAT:value/env/app]
    FILE="$CONF/env/$EN/by-app/$APP"
  elif [[ -n ${EN} && -n ${LOC} ]]; then
    # [FORMAT:value/loc/constant]
    FILE="$CONF/env/$EN/by-loc/$LOC"
  elif [[ -n ${EN} ]]; then
    # [FORMAT:value/env/constant]
    FILE="$CONF/env/$EN/constant"
  elif [[ -n ${APP} ]]; then
    # [FORMAT:value/by-app/constant]
    FILE="$CONF/value/by-app/$APP"
  elif [[ -z ${EN} && -z ${APP} && -z ${LOC} ]]; then
    # [FORMAT:value/constant]
    FILE="${CONF}/value/constant"
  else
    err
  fi

  test -f $FILE || return 0
  start_modify
  perl -i -ne "print unless /^$NAME,/" $FILE >/dev/null
  commit_file $FILE
}

function constant_update {
  start_modify
  generic_choose constant "$1" C && shift
  # [FORMAT:constant]
  IFS="," read -r NAME DESC <<< "$( grep -E "^$C," ${CONF}/constant )"
  get_input NAME "Name" --default "$NAME"
  # force lowercase for constants
  NAME=$( printf -- "$NAME" |tr 'A-Z' 'a-z' )
  get_input DESC "Description" --default "$DESC" --null --nc
  # [FORMAT:constant]
  perl -i -pe "s/^$C,.*/${NAME},${DESC}/" ${CONF}/constant
  commit_file constant
}


#Section: ENVIRONMENT
 ####### #     # #     # ### ######  ####### #     # #     # ####### #     # #######
 #       ##    # #     #  #  #     # #     # ##    # ##   ## #       ##    #    #
 #       # #   # #     #  #  #     # #     # # #   # # # # # #       # #   #    #
 #####   #  #  # #     #  #  ######  #     # #  #  # #  #  # #####   #  #  #    #
 #       #   # #  #   #   #  #   #   #     # #   # # #     # #       #   # #    #
 #       #    ##   # #    #  #    #  #     # #    ## #     # #       #    ##    #
 ####### #     #    #    ### #     # ####### #     # #     # ####### #     #    #

# manipulate applications at a specific environment at a specific location
#
# application [<environment>] [--list] [<location>]
# application [<environment>] [--name <name>] [--add|--remove|--assign-resource|--unassign-resource|--list-resource] [<application>] [<location>]
# application [<environment>] [--name <name>] [--define|--undefine|--list-constant] [<application>]
#
function environment_application {
  # get the requested environment or abort
  generic_choose environment "$1" ENV && shift
  # optionally set the application
  if [ "$1" == "--name" ]; then generic_choose application "$2" APP; shift 2; fi
  C="$1"; shift
  case "$C" in
    --add) environment_application_add $ENV $APP $@;;
    --define) environment_application_define_constant $ENV $APP $@;;
    --undefine) environment_application_undefine_constant $ENV $APP $@;;
    --list-constant) environment_application_list_constant $ENV $APP $@;;
    --assign-resource) environment_application_byname_assign $ENV $APP $@;;
    --unassign-resource) environment_application_byname_unassign $ENV $APP $@;;
    --list-resource) environment_application_byname_list_resource $ENV $APP $@;;
    --remove) environment_application_remove $ENV $APP $@;;
    *) environment_application_list $ENV $@;;
  esac
}

function environment_application_add {
  start_modify
  ENV=$1; shift
  # get the requested application or abort
  generic_choose application "$1" APP && shift
  # get the requested location or abort
  generic_choose location "$1" LOC && shift
  test -f ${CONF}/${LOC}/${ENV} || err "Error - please create $ENV at $LOC first."
  # assign the application
  echo "$APP" >>${CONF}/${LOC}/${ENV}
  # [FORMAT:value/env/app]
  touch $CONF/env/$ENV/by-app/$APP
  commit_file "${LOC}/${ENV}" $CONF/env/$ENV/by-app/$APP
}

function environment_application_define_constant {
  local APP C ENV="$1"; shift
  generic_choose application "$1" APP && shift
  generic_choose constant "$1" C && shift
  constant_define --environment "$ENV" --application "$APP" "$C" $@
}

function environment_application_undefine_constant {
  local APP C ENV="$1"; shift
  # get the requested application or abort
  generic_choose application "$1" APP && shift
  generic_choose constant "$1" C && shift
  constant_undefine --environment "$ENV" --application "$APP" "$C"
}

function environment_application_list_constant {
  ENV=$1; shift
  # get the requested application or abort
  generic_choose application "$1" APP && shift
  # [FORMAT:value/env/app]
  test -f $CONF/env/$ENV/by-app/$APP && NUM=$( wc -l $CONF/env/$ENV/by-app/$APP |awk '{print $1}' ) || NUM=0
  if [ $NUM -eq 1 ]; then A="is"; S=""; else A="are"; S="s"; fi
  echo "There $A $NUM defined constant$S for $ENV $APP."
  test $NUM -eq 0 && return
  awk 'BEGIN{FS=","}{print $1}' $CONF/env/$ENV/by-app/$APP |sort |perl -pe 's/^/   /'
}

function environment_application_byname_assign {
  start_modify
  ENV=$1; shift
  # get the requested application or abort
  generic_choose application "$1" APP && shift
  # select an available resource to assign
  generic_choose resource "$1" RES "^(cluster|ha)_ip,.*,not assigned," && shift
  # verify the resource is available for this purpose
  # [FORMAT:resource]
  grep -E "^[^,]*,${RES//,/}," $CONF/resource |grep -qE '^(cluster|ha)_ip,.*,not assigned,' || err "Error - invalid or unavailable resource."
  # get the requested location or abort
  generic_choose location "$1" LOC && shift
  test -f ${CONF}/${LOC}/${ENV} || err "Error - please create $ENV at $LOC first."
  grep -qE "^$APP$" ${CONF}/${LOC}/${ENV} || err "Error - please add $APP to $LOC $ENV before managing it."
  # assign resource, update index
  # [FORMAT:resource]
  IFS="," read -r TYPE VAL ASSIGN_TYPE ASSIGN_TO NAME DESC <<< "$( grep -E "^[^,]*,$RES," ${CONF}/resource )"
  # [FORMAT:resource]
  perl -i -pe "s/^[^,]*,${RES},.*/${TYPE},${VAL},application,${LOC}:${ENV}:${APP},${NAME},${DESC}/" ${CONF}/resource
  commit_file resource
}

function environment_application_byname_unassign {
  start_modify
  ENV=$1; shift
  # get the requested application or abort
  generic_choose application "$1" APP && shift
  # get the requested location or abort
  generic_choose location "$1" LOC && shift
  test -f ${CONF}/${LOC}/${ENV} || err "Error - please create $ENV at $LOC first."
  grep -qE "^$APP$" ${CONF}/${LOC}/${ENV} || err "Error - please add $APP to $LOC $ENV before managing it."
  # select an available resource to unassign
  generic_choose resource "$1" RES ",application,$LOC:$ENV:$APP," && shift
  # verify the resource is available for this purpose
  # [FORMAT:resource]
  grep -E "^[^,]*,${RES//,/}," $CONF/resource |grep -qE ",application,$LOC:$ENV:$APP," || err "Error - the provided resource is not assigned to this application."
  # confirm
  get_yn RL "Are you sure (y/n)?"
  if [ "$RL" != "y" ]; then return; fi
  # assign resource, update index
  # [FORMAT:resource]
  IFS="," read -r TYPE VAL ASSIGN_TYPE ASSIGN_TO NAME DESC <<< "$( grep -E "^[^,]*,$RES," ${CONF}/resource )"
  # [FORMAT:resource]
  perl -i -pe "s/^[^,]*,${RES},.*/${TYPE},${VAL},,not assigned,${NAME},${DESC}/" ${CONF}/resource
  commit_file resource
}

function environment_application_byname_list_resource {
  ENV=$1; shift
  # get the requested application or abort
  generic_choose application "$1" APP && shift
  # get the requested location or abort
  generic_choose location "$1" LOC && shift
  test -f ${CONF}/${LOC}/${ENV} || err "Error - please create $ENV at $LOC first."
  grep -qE "^$APP$" ${CONF}/${LOC}/${ENV} || err "Error - please add $APP to $LOC $ENV before managing it."
  resource_list ",application,$LOC:$ENV:$APP,"
}

# list applications at an environment
#
# required:
#  $1  environment
#
function environment_application_list {
  ENV=$1; shift
  # get the requested location or abort
  generic_choose location "$1" LOC && shift
  test -f ${CONF}/${LOC}/${ENV} && NUM=$( wc -l ${CONF}/${LOC}/${ENV} |awk '{print $1}' ) || NUM=0
  if [ $NUM -eq 1 ]; then A="is"; S=""; else A="are"; S="s"; fi
  echo "There ${A} ${NUM} defined application${S} at $LOC $ENV."
  test $NUM -eq 0 && return
  sort ${CONF}/${LOC}/${ENV} |perl -pe 's/^/   /'
}

function environment_application_remove {
  start_modify
  ENV=$1; shift
  generic_choose application "$1" APP && shift
  # get the requested location or abort
  generic_choose location "$1" LOC && shift
  test -f ${CONF}/${LOC}/${ENV} && NUM=$( wc -l ${CONF}/${LOC}/${ENV} |awk '{print $1}' ) || NUM=0
  printf -- "Removing $APP from $LOC $ENV, deleting all configurations, files, resources, constants, et cetera...\n"
  get_yn RL "Are you sure (y/n)?"; test "$RL" != "y" && return
  # unassign the application
  perl -i -ne "print unless /^${APP}\$/" $CONF/$LOC/$ENV
  # !!FIXME!!
  # so... this says it's going to unassign resources and whatnot.  we should actually do that here...
  commit_file $LOC/$ENV
}

# manage environment constants
#
# constant [--define|--undefine|--list]
function environment_constant {
  case "$1" in
    --define) environment_constant_define ${@:2};;
    --undefine) environment_constant_undefine ${@:2};;
    *) environment_constant_list ${@:2};;
  esac
}

# define a constant for an environment
#
function environment_constant_define {
  local C ENV
  generic_choose environment "$1" ENV && shift
  generic_choose constant "$1" C && shift
  constant_define --environment "$ENV" "$C" $@
}

# undefine a constant for an environment
#
function environment_constant_undefine {
  local C ENV
  generic_choose environment "$1" ENV && shift
  generic_choose constant "$1" C && shift
  constant_undefine --environment "$ENV" "$C"
}

function environment_constant_list {
  generic_choose environment "$1" ENV && shift
  # [FORMAT:value/env/constant]
  NUM=$( wc -l ${CONF}/env/$ENV/constant |awk '{print $1}' )
  if [ $NUM -eq 1 ]; then A="is"; S=""; else A="are"; S="s"; fi
  echo "There ${A} ${NUM} defined constant${S} for $ENV."
  test $NUM -eq 0 && return
  awk 'BEGIN{FS=","}{print $1}' ${CONF}/env/$ENV/constant |fold_list |perl -pe 's/^/   /'
}

function environment_create {
  start_modify
  # get user input and validate
  get_input NAME "Name"
  get_input ALIAS "Alias (One Letter, Unique)"
  get_input DESC "Description" --nc --null
  # force uppercase for site alias
  ALIAS=$( printf -- "$ALIAS" | tr 'a-z' 'A-Z' )
  # validate unique name and alias
  grep -qE "^$NAME," ${CONF}/environment && err "Environment already defined."
  grep -qE ",$ALIAS," ${CONF}/environment && err "Environment alias already in use."
  # add
  mkdir -p $CONF/template/patch/${NAME} $CONF/env/${NAME} >/dev/null 2>&1
  # [FORMAT:environment]
  printf -- "${NAME},${ALIAS},${DESC}\n" >>${CONF}/environment
  # [FORMAT:value/env/constant]
  touch $CONF/env/${NAME}/constant
  commit_file environment env/${NAME}/constant
}

function environment_delete {
  generic_delete environment $1 || return
  cd $CONF >/dev/null 2>&1 || return
  test -d env/$1 && git rm -r env/$1
  perl -i -ne "print unless /^$1,/" $CONF/hv-environment
  commit_file hv-environment
}

# checks if an environment is defined
#
function environment_exists {
  test $# -eq 1 || return 1
  # [FORMAT:environment]
  grep -qE "^$1," $CONF/environment || return 1
}

# general environment help
#
function environment_help { cat <<_EOF
NAME
	Environments

SYNOPSIS
	scs environment [create|delete|list|show|update] [<name>]
	scs environment application [<environment>] [--list] [<location>]
	scs environment application [<environment>] [--name <app_name>] [--add|--remove|--assign-resource|--unassign-resource|--list-resource] [<location>]
	scs environment application [<environment>] [--name <app_name>] [--define|--undefine|--list-constant] [<application>]
	scs environment constant [--define|--undefine|--list] [<environment>] [<constant>]
	scs file cat [<name>] [--environment <name>] [--vars <system>] [--silent] [--verbose]
	scs file edit [<name>] [--environment <name>]
	scs hypervisor <name> [--add-environment|--remove-environment]
	scs location [<name>] constant [--define|--undefine|--list] [<environment>] [<constant>]

DESCRIPTION
	Environments are a distinct collection of applications and related configurations.  They will usually share the same
	resources, such as databases or internal/external network connections.

	Environments are assigned to locations, after which applications can be assigned to the environment::location pair.

	Each defined file can have a single defined patch for each environment.

OPTIONS
	environment application [<environment>] --list [<location>]
		List applications assigned to an environment and location.

	environment application [<environment>] [--name <app_name>] --add [<location>]
		Assign an application to an environment at a location.

	environment application [<environment>] [--name <app_name>] --remove [<location>]
		Unassign an application from an environment at a location.

	environment application [<environment>] [--name <app_name>] --assign-resource [<location>]
		Assign a resource to an application in an environment at a location.

	environment application [<environment>] [--name <app_name>] --unassign-resource [<location>]
		Unassign a resource from an application in an environment at a location.

	environment application [<environment>] [--name <app_name>] --list-resource [<location>]
		List resources assigned to an application in an environment at a a location.

	environment application [<environment>] [--name <app_name>] --define [<application>]
		Define a constant for an application in an environment (priority 1).

	environment application [<environment>] [--name <app_name>] --undefine [<application>]
		Undefine a constant for an application in an environment (priority 1).

	environment application [<environment>] [--name <app_name>] --list-constant [<application>]
		List defined constants for an application in an environment (priority 1).

	environment constant --define [<environment>] [<constant>]
		Define a global environment constant (priority 3).

	environment constant --undefine [<environment>] [<constant>]
		Undefine a global environment constant (priority 3).

	environment constant --list [<environment>] [<constant>]
		List defined global environment constants (priority 3).

	environment create
		Create a new environment.

	environment delete
		Delete an existing environment and remove all defined constants, application links,
		and file diffs.  This action should not be performed without due consideration.

	environment list [--no-format|-1]
		List environments.

		The '--no-format' or '-1' argument outputs the list without any summary information.

	environment show
		Show environment details and linked locations.

	environment update
		Update or rename an environment.

	file cat [<name>] [--environment <name>] [--vars <system>] [--silent] [--verbose]
		Process and output a configuration file.  If an environment is provided, scs will
		assemble the variable values for that environment and replace them in the file.

		If a system is provided (with --vars) the variables for the system in the assigned
		environment will be substituted.

	file edit [<name>] [--environment <name>]
		Open the configuration file (or template) in vim.  Variables can be added or removed.
		See \`$0 help constant\` for more information on variable assignment and formatting.

		If an environment is provided the base file will be combined with any existing patch
		for the environment and the resultant file will be opened in vim where it can be edited
		normally.  When the editor is closed any changes will be compared to the original base
		template and a new patch will be generated for the environment.

	hypervisor <name> --add-environment
		Link an environment to a hypervisor.  Systems are assigned to exactly one environment
		and can only be deployed to hypervisors that are linked to the environment the system
		is in (unless forcibly overridden).

	hypervisor <name> --remove-environment
		Unlink an environment from a hypervisor.  This will not affect systems in the
		environment that are already deployed to the hypervisor, but will prevent new systems
		in the environment from being built on the hypervisor.

	location [<name>] constant --define [<environment>] [<constant>]
		Define a constant in the environment::location scope (priority 2).

	location [<name>] constant --undefine [<environment>] [<constant>]
		Remove the definition for a constant in the environment::location scope (priority 2).

	location [<name>] constant --list [<environment>] [<constant>]
		List defined constants in the environment::location scope (priority 2).

EXAMPLES

RETURN CODE
	scs returns 0 on success and non-zero on error.

AUTHOR
	William Strucke <wstrucke@gmail.com>

COPYRIGHT
	Copyright © 2014 William Strucke. License GPLv3+: GNU GPL version 3 or later <http://gnu.org/licenses/gpl.html>.
	This is free software: you are free to change and redistribute it.  There is NO WARRANTY, to the extent permitted by law.

SEE ALSO
	$0 help
_EOF
}

function environment_list {
  if [[ "$1" == "--no-format" || "$1" == "-1" ]]; then shift; environment_list_unformatted $@; return; fi
  NUM=$( wc -l ${CONF}/environment |awk '{print $1}' )
  if [ $NUM -eq 1 ]; then A="is"; S=""; else A="are"; S="s"; fi
  echo "There ${A} ${NUM} defined environment${S}."
  test $NUM -eq 0 && return
  environment_list_unformatted |perl -pe 's/^/   /'
}

function environment_list_unformatted {
  awk 'BEGIN{FS=","}{print $1}' ${CONF}/environment |sort
}

function environment_show {
  environment_exists "$1" || err "Unknown or missing environment"
  local NAME ALIAS DESC BRIEF=0
  [ "$2" == "--brief" ] && BRIEF=1
  # [FORMAT:environment]
  IFS="," read -r NAME ALIAS DESC <<< "$( grep -E "^$1," ${CONF}/environment )"
  printf -- "Name: $NAME\nAlias: $ALIAS\nDescription: $DESC\n"
  test $BRIEF -eq 1 && return
  # also show installed locations
  NUM=$( find $CONF -name $NAME -type f |grep -vE '(env|template|value)' |wc -l |awk '{print $1}' )
  if [ $NUM -eq 1 ]; then A="is"; S=""; else A="are"; S="s"; fi
  echo -e "\nThere ${A} ${NUM} linked location${S}."
  if [ $NUM -gt 0 ]; then
    find $CONF -name $NAME -type f |grep -vE '(env|template|value)' |perl -pe 's%'$CONF'/(.{3}).*%   \1%'
  fi
  printf -- '\n'
}

function environment_update {
  start_modify
  generic_choose environment "$1" C && shift
  # [FORMAT:environment]
  IFS="," read -r NAME ALIAS DESC <<< "$( grep -E "^$C," ${CONF}/environment )"
  get_input NAME "Name" --default "$NAME"
  get_input ALIAS "Alias (One Letter, Unique)" --default "$ALIAS"
  get_input DESC "Description" --default "$DESC" --null --nc
  # force uppercase for site alias
  ALIAS=$( printf -- "$ALIAS" | tr 'a-z' 'A-Z' )
  # [FORMAT:environment]
  perl -i -pe "s/^$C,.*/${NAME},${ALIAS},${DESC}/" ${CONF}/environment
  # handle rename
  if [ "$NAME" != "$C" ]; then
    pushd ${CONF} >/dev/null 2>&1
    test -d template/patch/$C && git mv template/patch/$C template/patch/$NAME >/dev/null 2>&1
    test -d env/$C && git mv env/$C env/$NAME >/dev/null 2>&1
    # [FORMAT:location]
    for L in $( awk 'BEGIN{FS=","}{print $1}' ${CONF}/location ); do
      test -d $L/$C && git mv $L/$C $L/$NAME >/dev/null 2>&1
    done
    popd >/dev/null 2>&1
  fi
  commit_file environment
}


#Section: FILE
 ####### ### #       #######
 #        #  #       #
 #        #  #       #
 #####    #  #       #####
 #        #  #       #
 #        #  #       #
 #       ### ####### #######

# output a (text) file contents to stdout
#
# cat [<name>] [--environment <name>] [--silent] [--system <system>] [--system-vars /path/to/file] [--verbose]
#
function file_cat {
  # get file name to show
  generic_choose file "$1" C && shift
  # set defaults
  local EN="" PARSE="" SILENT=0 VERBOSE=0 NAME PTH TYPE OWNER GROUP OCTAL TARGET DESC \
        SystemVars=""
  # get any other provided options
  while [ $# -gt 0 ]; do case $1 in
    --environment) EN="$2"; shift;;
    --silent) SILENT=1;;
    --system) PARSE="$2"; shift;;
    --system-vars) SystemVars="$2"; shift;;
    --verbose) VERBOSE=1;;
    *) usage;;
  esac; shift; done
  # validate system name
  if [[ -n $PARSE ]]; then system_exists $PARSE || err "Unknown system"; fi
  # load file data
  # [FORMAT:file]
  IFS="," read -r NAME PTH TYPE OWNER GROUP OCTAL TARGET DESC <<< "$( grep -E "^$C," ${CONF}/file )"
  # only handle plain text files here
  if [ "$TYPE" != "file" ]; then err "Invalid type for cat: $TYPE"; fi
  # create the temporary directory
  mkdir -p $TMP
  # copy the base template to the path
  cat $CONF/template/$C >$TMP/$C
  # optionally patch the file for the environment
  if ! [ -z "$EN" ]; then
    # apply environment patch for this file if one exists
    if [ -f $CONF/template/$EN/$C ]; then
      patch -p0 $TMP/$C <$CONF/template/$EN/$C >/dev/null 2>&1
      test $? -eq 0 || err "Error applying $EN patch to $C."
    fi
  fi
  # optionally replace variables
  if [[ -z $SystemVars && -n $PARSE ]]; then
    # generate the system variables
    system_vars $PARSE >$TMP/systemvars.$$
    SystemVars=$TMP/systemvars.$$
  fi
  if [[ -n $SystemVars && -f $SystemVars ]]; then
    # process template variables
    parse_template $TMP/$C $SystemVars $SILENT $VERBOSE
    if [ $? -ne 0 ]; then test $SILENT -ne 1 && echo "Error parsing template" >&2; return 1; fi
  fi
  # output the file and remove it
  cat $TMP/$C
  rm -f $TMP/$C
}
function file_cat_help {
  echo "help tbd"
}

# create a new file definition
#
# file types:
#   file          a regular text file
#   symlink       a symbolic link
#   binary        a non-text file
#   copy          a regular file that is not stored here. it will be copied by this application from
#                   another location when it is deployed.  when auditing a remote system files of type
#                   'copy' will only be audited for permissions and existence.
#   delete        ensure a file or directory DOES NOT EXIST on the target system.
#   download      a regular file that is not stored here. it will be retrieved by the remote system
#                   when it is deployed.  when auditing a remote system files of type 'download' will
#                   only be audited for permissions and existence.
#   directory     a directory (useful for enforcing permissions)
#
function file_create {
  start_modify
  # initialize optional values
  TARGET=""
  # get user input and validate
  get_input NAME "Name (for reference)"
  file_exists "$NAME" && err "File already defined."
  get_input TYPE "Type" --options file,directory,symlink,binary,copy,delete,download --default file
  if [ "$TYPE" == "symlink" ]; then
    get_input TARGET "Link Target" --nc
  elif [ "$TYPE" == "copy" ]; then
    get_input TARGET "Local or Remote Path" --nc
  elif [ "$TYPE" == "download" ]; then
    get_input TARGET "Remote Path/URL" --nc
  fi
  if [ "$TYPE" == "delete" ]; then
    get_input PTH "Exact path to delete on target system" --nc
  else
    get_input PTH "Full Path (for deployment)" --nc
  fi
  get_input DESC "Description" --nc --null
  if [ "$TYPE" == "delete" ]; then
    OWNER=root; GROUP=root; OCTAL=644
  else
    get_input OWNER "Permissions - Owner" --default root
    get_input GROUP "Permissions - Group" --default root
    get_input OCTAL "Permissions - Octal (e.g. 0755)" --default 0644 --regex '^[0-7]{3,4}$'
  fi
  # [FORMAT:file]
  printf -- "${NAME},${PTH},${TYPE},${OWNER},${GROUP},${OCTAL},${TARGET},${DESC}\n" >>${CONF}/file
  # create base file
  if [ "$TYPE" == "file" ]; then
    pushd $CONF >/dev/null 2>&1 || err "Unable to change to '${CONF}' directory"
    test -d template || mkdir template >/dev/null 2>&1
    touch template/${NAME}
    git add template/${NAME} >/dev/null 2>&1
    #git commit -m"template created by ${USERNAME}" file template/${NAME} >/dev/null 2>&1 || err "Error committing new template to repository"
    popd >/dev/null 2>&1
  elif [ "$TYPE" == "binary" ]; then
    printf -- "\nPlease copy the binary file to: $CONF/env/<environment>/binary/$NAME\n"
    printf -- "\nAfter the copy is complete, add to git manually in our repo ($CONF)\n"
  else
    commit_file file
  fi
}

function file_delete {
  start_modify
  generic_choose file "$1" C && shift
  printf -- "WARNING: This will remove any templates and stored configurations in all environments for this file!\n"
  get_yn RL "Are you sure (y/n)?"
  if [ "$RL" == "y" ]; then
    # [FORMAT:file]
    perl -i -ne "print unless /^$C,/" ${CONF}/file
    # [FORMAT:file-map]
    perl -i -ne "print unless /^$C,/" ${CONF}/file-map
    pushd $CONF >/dev/null 2>&1
    find template/ -type f -name $C -exec git rm -f {} \; >/dev/null 2>&1
    git add file file-map >/dev/null 2>&1
    #git commit -m"template removed by ${USERNAME}" >/dev/null 2>&1 || err "Error committing removal to repository"
    find env/ -type f -name $C -exec rm -f {} \; >/dev/null 2>&1
    popd >/dev/null 2>&1
  fi
}

# general file editing function for both templates and applied template instances
#
# optional:
#   $1                     name of the template to edit
#   --environment <name>   edit or create an instance of a template for an environment
#
function file_edit {
  start_modify
  generic_choose file "$1" C && shift
  # load file data
  # [FORMAT:file]
  IFS="," read -r NAME PTH TYPE OWNER GROUP OCTAL TARGET DESC <<< "$( grep -E "^$C," ${CONF}/file )"
  # only generic files can actually be edited
  if [ "$TYPE" != "file" ]; then err "Can not edit file of type '$TYPE'"; fi
  if [[ ! -z "$1" && "$1" == "--environment" ]]; then
    generic_choose environment "$2" ENV
    # put the template in a temporary folder and patch it, if a patch exists already
    mkdir -m0700 -p $TMP
    cat $CONF/template/$C >$TMP/$C
    mkdir -p $CONF/template/$ENV >/dev/null 2>&1
    if [ -s $CONF/template/$ENV/$C ]; then
      patch -p0 $TMP/$C <$CONF/template/$ENV/$C || err "Unable to patch template!"
      cat $TMP/$C >$TMP/${C}.ORIG
      sleep 1
    else
      cat $CONF/template/$C >$TMP/$C.ORIG
    fi
    # open the patched file for editing
    $EditProgram $TMP/$C
    wait
    # do nothing further if there were no changes made
    if [ $( md5s $TMP/$C{.ORIG,} |uniq |wc -l |awk '{print $1}' ) -eq 1 ]; then
      echo "No changes were made."; exit 0
    fi
    # generate a new patch file against the original template
    diff -c $CONF/template/$C $TMP/$C >$TMP/$C.patch
    # ensure the original patch exists
    test ! -f $CONF/template/$ENV/$C && touch $CONF/template/$ENV/$C
    # confirm changes if this isn't a new patch
    echo -e "Please confirm the change to the patch:\n"
    diff -c $CONF/template/$ENV/$C $TMP/$C.patch
    echo -e "\n\n"
    get_yn Q "Look OK? (y/n)"
    test "$Q" != "y" && err "Aborted!"
    # write the new patch file
    cat $TMP/$C.patch >$CONF/template/$ENV/$C
    echo "Wrote $( wc -c $CONF/template/$ENV/$C |awk '{print $1}' ) bytes to $ENV/$C."
    # commit
    pushd $CONF >/dev/null 2>&1
    git add template/$ENV/$C >/dev/null 2>&1
    popd >/dev/null 2>&1
    commit_file template/$ENV/$C
  else
    # create a copy of the template to edit
    cat $CONF/template/$C >/tmp/app-config.$$
    $EditProgram /tmp/app-config.$$
    wait
    # prompt for verification
    echo -e "Please review the change:\n"
    diff -c $CONF/template/$C /tmp/app-config.$$
    echo
    get_yn RL "Proceed with change (y/n)?"
    if [ "$RL" != "y" ]; then rm -f /tmp/app-config.$$; return; fi
    # apply patches to the template for each environment with a patch and verify the apply successfully
    echo "Validating template instances..."
    NEWPATCHES=(); NEWENVIRON=()
    pushd $CONF/template >/dev/null 2>&1
    for E in $( find . -mindepth 2 -type f -name $C -print0 |xargs -0 -n1 dirname 2>/dev/null |perl -pe 's/^\.\///' ); do
      echo -n "${E}... "
      cat /tmp/app-config.$$ >/tmp/app-config.$$.1
      patch -p0 /tmp/app-config.$$.1 <$E/$C >/dev/null 2>&1
      if [ $? -ne 0 ]; then
        echo -e "FAILED\n\nThis patch will not apply successfully to $E."
        get_yn RL "Would you like to try to resolve the patch manually (y/n)?"
        if [ "$RL" != "y" ]; then rm -f /tmp/app-config.$${,.1,.rej}; return; fi
        # patch the original file with the environment patch and launch vimdiff
        echo -e "\nThe LEFT file is your updated template. The RIGHT file is the previous environment configuration. Edit the RIGHT file."
        echo "The LEFT file is your updated template. The RIGHT file is the previous environment configuration. Edit the RIGHT file."
        echo "The LEFT file is your updated template. The RIGHT file is the previous environment configuration. Edit the RIGHT file."
        cat /tmp/app-config.$$ >/tmp/app-config.$$.1
        cat $CONF/template/$C >/tmp/app-config.$$.2
        patch -p0 /tmp/app-config.$$.2 <$E/$C >/dev/null 2>&1
        test $? -ne 0 && err "ERROR -- THE ORIGINAL PATCH IS INVALID!"
        sleep 3
        vimdiff /tmp/app-config.$$.1 /tmp/app-config.$$.2
        wait
        echo -e "Please review the change:\n"
        diff -c $CONF/template/$C /tmp/app-config.$$.2
        echo; get_yn RL "Proceed with change (y/n)?"
        if [ "$RL" != "y" ]; then rm -f /tmp/app-config.$$*; return; fi
        # stage the new environment patch file
        diff -c /tmp/app-config.$$ /tmp/app-config.$$.2 >/tmp/app-config.$$.$E
        NEWENVIRON[${#NEWENVIRON[*]}]="$E"
        NEWPATCHES[${#NEWPATCHES[*]}]="/tmp/app-config.$$.$E"
      fi
      echo "OK"
    done
    # everything checks out, apply change
    cat /tmp/app-config.$$ >$CONF/template/$C
    # process any staged environment patch updates
    for ((i=0;i<${#NEWPATCHES[*]};i++)); do
      cat ${NEWPATCHES[i]} >${NEWENVIRON[i]}/$C
    done
    popd >/dev/null 2>&1
    #pushd ${CONF} >/dev/null 2>&1
    #if [ $( git status -s template/${C} |wc -l |awk '{print $1}' ) -ne 0 ]; then
    #  git commit -m"template updated by ${USERNAME}" template/${C} >/dev/null 2>&1 || err "Error committing template change"
    #fi
    #popd >/dev/null 2>&1
  fi
}
function file_edit_help {
  echo "HELP NOT AVAILABLE -- YOU ARE ON YOUR OWN"
}

# checks if a file is defined
#
function file_exists {
  test $# -eq 1 || return 1
  # [FORMAT:file]
  grep -qE "^$1," $CONF/file || return 1
}

# general file help
#
function file_help { cat <<_EOF
NAME
	Files (templates or file system resources)

SYNOPSIS
	scs application file [--add|--remove|--list]
	scs file [create|delete|list|show|update] [<name>]
	scs file cat [<name>] [--environment <name>] [--vars <system>] [--silent] [--verbose]
	scs file edit [<name>] [--environment <name>]

DESCRIPTION
	Managed configuration files come in one of seven types and are assembled any time a system
	audit or configuration deployment is requested.

	Files can optionally contain constants or resources and can optionally have a 'patch' for any environment,
	allowing tremendous flexibility in construction and deployment between a multitude of environments.

	File types include:

		file          a regular text file
		symlink       a symbolic link
		binary        a non-text file
		copy          a regular file that is not stored here. it will be copied by this application from
		                another location when it is deployed.  when auditing a remote system files of type
		                'copy' will only be audited for permissions and existence.
		delete        ensure a file or directory DOES NOT EXIST on the target system.
		download      a regular file that is not stored here. it will be retrieved by the remote system
		                when it is deployed.  when auditing a remote system files of type 'download' will
		                only be audited for permissions and existence.
		directory     a directory (useful for enforcing permissions)

	When a file is processed scs looks for a standard template notation for constants and resource references,
	using a bracket, percent sign, and space before and after the variable.

	A variable is notated with the variable type as a prefix followed by the unique name.  There are
	currently three types:
		resource
			See \`$0 help resource\` for more information.
		constant
			These are normal variables.  See \`$) help constant\` for more information.
		system
			See \`$0 help system\` for more information.

	Example notation:
		{% resource.name %}
		{% constant.name %}
		{% system.name %}, {% system.ip %}, {% system.location %}, {% system.environment %}

OPTIONS
	application file --add
		Link a file to an application.  The same file can be linked to many applications.

	application file --remove
		Unlink a file from an application.  This does not otherwise alter the file.

	application file --list
		List files linked to an application.

	file cat [<name>] [--environment <name>] [--silent] [--system <system>] [--system-vars /path/to/variables] [--verbose]
		Process and output the contents of a file.

		If an environment is provided any patch for that environment will be applied.

		If a system is provided, variables will be compiled for that system and replaced in the
		file where they appear, as they would be done when the system was deployed.

		Silent mode will hide errors (the file will still be displayed).

		Verbose mode causes every undefined variable to be explicitely output.

	file create
		Create a file definition.

	file delete
		Remove a file, it's contents, and all environment patches.

	file edit [<name>] [--environment <name>]
		Open the configuration file (or template) in vim.  Variables can be added or removed.
		See \`$0 help constant\` for more information on variable assignment and formatting.

		If an environment is provided the base file will be combined with any existing patch
		for the environment and the resultant file will be opened in vim where it can be edited
		normally.  When the editor is closed any changes will be compared to the original base
		template and a new patch will be generated for the environment.

	file list
		List defined files and their deployment path.

	file show
		Output configuration summary for the file.

	file update
		Update or rename the file.  A rename operation will properly rename patches and update
		references to the file throughout scs.

EXAMPLES

RETURN CODE
	scs returns 0 on success and non-zero on error.

AUTHOR
	William Strucke <wstrucke@gmail.com>

COPYRIGHT
	Copyright © 2014 William Strucke. License GPLv3+: GNU GPL version 3 or later <http://gnu.org/licenses/gpl.html>.
	This is free software: you are free to change and redistribute it.  There is NO WARRANTY, to the extent permitted by law.

SEE ALSO
	$0 help
_EOF
}

function file_list {
  NUM=$( wc -l ${CONF}/file |awk '{print $1}' )
  if [ $NUM -eq 1 ]; then A="is"; S=""; else A="are"; S="s"; fi
  echo "There ${A} ${NUM} defined file${S}."
  test $NUM -eq 0 && return
  # [FORMAT:file]
  awk 'BEGIN{FS=","}{print $1,$2}' ${CONF}/file |sort |column -t |perl -pe 's/^/   /'
}

# show file details
#
# storage format (brief):
#   name,path,type,owner,group,octal,target,description
#
function file_show {
  file_exists "$1" || err "Unknown or missing file name"
  # [FORMAT:file]
  IFS="," read -r NAME PTH TYPE OWNER GROUP OCTAL TARGET DESC <<< "$( grep -E "^$1," ${CONF}/file )"
  if [ "$TYPE" == "symlink" ]; then
    printf -- "Name: $NAME\nType: $TYPE\nPath: $PTH -> $TARGET\nPermissions: $( octal2text $OCTAL ) $OWNER $GROUP\nDescription: $DESC"
  elif [ "$TYPE" == "copy" ]; then
    printf -- "Name: $NAME\nType: $TYPE\nPath: $PTH copy of $TARGET\nPermissions: $( octal2text $OCTAL ) $OWNER $GROUP\nDescription: $DESC"
  elif [ "$TYPE" == "download" ]; then
    printf -- "Name: $NAME\nType: $TYPE\nPath: $PTH download from $TARGET\nPermissions: $( octal2text $OCTAL ) $OWNER $GROUP\nDescription: $DESC"
  elif [ "$TYPE" == "delete" ]; then
    printf -- "Name: $NAME\nType: $TYPE\nRemove: $PTH\nDescription: $DESC"
  else
    printf -- "Name: $NAME\nType: $TYPE\nPath: $PTH\nPermissions: $( octal2text $OCTAL ) $OWNER $GROUP\nDescription: $DESC"
    [ "$TYPE" == "file" ] && printf -- "\nSize: $( file_size $CONF/template/$NAME ) bytes"
#    [ "$TYPE" == "binary" ] && printf -- "\nSize: $( file_size $CONF/env/.../binary/$NAME ) bytes"
  fi
  printf -- '\n'

  if [ "$TYPE" == "binary" ]; then
    printf -- "Local Path:\n"
    for F in $( find $CONF/env -name "$NAME" -print ); do
      printf -- '  %s (%s bytes)' "$F" "$( file_size $F )"
      if [[ "$( file -b $F )" == "ASCII text" && -n "$( head -n1 $F |grep -- "-----BEGIN CERTIFICATE-----" )" ]]; then
        # this appears to be an ssl certificate
        printf -- '\n    SSL Certificate Data: '
        openssl x509 -noout -modulus -in $F |openssl md5 |cut -d' ' -f2 |tr '\n' ' '
        openssl x509 -in $F -noout -fingerprint
      elif [[ "$( file -b $F )" == "ASCII text" && -n "$( head -n1 $F |grep -- "-----BEGIN RSA PRIVATE KEY-----" )" ]]; then
        # this appears to be a private key
        printf -- '\n    SSL Certificate Data: '
        openssl rsa -noout -modulus -in $F |openssl md5 |cut -d' ' -f2
      else
        printf -- '\n'
      fi
    done
  fi

  printf -- 'Linked Applications:\n'
  if [ "$( grep -c "^$1," ${CONF}/file-map )" -eq 0 ]; then
    printf -- '  None\n'
  else
    grep "^$1," ${CONF}/file-map |cut -d, -f2 |sort |perl -pe 's/^/  /'
  fi
}

# return the file size in bytes
# implemented in this fashion to enable multi-platform compatibility
#
function file_size {
  test -f "$1" || return
  echo $( wc -c $1 |awk '{print $1}' )
}

function file_update {
  start_modify
  generic_choose file "$1" C && shift
  # [FORMAT:file]
  IFS="," read -r NAME PTH T OWNER GROUP OCTAL TARGET DESC <<< "$( grep -E "^$C," ${CONF}/file )"
  get_input NAME "Name (for reference)" --default "$NAME"
  get_input TYPE "Type" --options file,directory,symlink,binary,copy,delete,download --default "$T"
  if [ "$TYPE" == "symlink" ]; then
    get_input TARGET "Link Target" --nc --default "$TARGET"
  elif [ "$TYPE" == "copy" ]; then
    get_input TARGET "Local or Remote Path" --nc --default "$TARGET"
  elif [ "$TYPE" == "download" ]; then
    get_input TARGET "Remote Path/URL" --nc --default "$TARGET"
  fi
  if [ "$TYPE" == "delete" ]; then
    get_input PTH "Exact path to delete on target system" --default "$PTH" --nc
  else
    get_input PTH "Full Path (for deployment)" --default "$PTH" --nc
  fi
  get_input DESC "Description" --default "$DESC" --null --nc
  if [ "$TYPE" != "delete" ]; then
    get_input OWNER "Permissions - Owner" --default "$OWNER"
    get_input GROUP "Permissions - Group" --default "$GROUP"
    get_input OCTAL "Permissions - Octal (e.g. 0755)" --default "$OCTAL" --regex '^[0-7]{3,4}$'
  fi
  if [ "$NAME" != "$C" ]; then
    # validate unique name
    grep -qE "^$NAME," ${CONF}/file && err "File already defined."
    # move file
    pushd ${CONF} >/dev/null 2>&1
    if [ "$TYPE" == "file" ]; then
      for DIR in $( find template/ -type f -name $C -exec dirname {} \\; ); do
        git mv $DIR/$C $DIR/$NAME >/dev/null 2>&1
      done
    elif [ "$TYPE" == "binary" ]; then
      for DIR in $( find env/ -type f -name $C -exec dirname {} \\; ); do
        git mv $DIR/$C $DIR/$NAME >/dev/null 2>&1
      done
    fi
    popd >/dev/null 2>&1
    # update map
    # [FORMAT:file-map]
    perl -i -pe "s%^$C,(.*)%${NAME},\1%" ${CONF}/file-map
  fi
  # [FORMAT:file]
  perl -i -pe "s%^$C,.*%${NAME},${PTH},${TYPE},${OWNER},${GROUP},${OCTAL},${TARGET},${DESC}%" $CONF/file
  # if type changed from "file" to something else, delete the template
  if [[ "$T" == "file" && "$TYPE" != "file" ]]; then
    pushd $CONF >/dev/null 2>&1
    find template/ -type f -name $C -exec git rm {} \; >/dev/null 2>&1
    #git commit -m"template removed by ${USERNAME}" >/dev/null 2>&1
    popd >/dev/null 2>&1
  fi
  commit_file file file-map
}


#Section: LOCATION
 #       #######  #####     #    ####### ### ####### #     #
 #       #     # #     #   # #      #     #  #     # ##    #
 #       #     # #        #   #     #     #  #     # # #   #
 #       #     # #       #     #    #     #  #     # #  #  #
 #       #     # #       #######    #     #  #     # #   # #
 #       #     # #     # #     #    #     #  #     # #    ##
 ####### #######  #####  #     #    #    ### ####### #     #

function location_create {
  start_modify
  # get user input and validate
  get_input CODE "Location Code (three characters)"
  test $( printf -- "$CODE" |wc -c |awk '{print $1}' ) -eq 3 || err "Error - the location code must be exactly three characters."
  get_input NAME "Name" --nc
  get_input DESC "Description" --nc --null
  # validate unique name
  grep -qE "^$CODE," $CONF/location && err "Location already defined."
  # add
  # [FORMAT:location]
  printf -- "${CODE},${NAME},${DESC}\n" >>$CONF/location
  commit_file location
}

function location_delete {
  generic_delete location $1
}

#  [<name>] [--assign|--unassign|--list]
#  [<name>] constant [--define|--undefine|--list] [<environment>] [<constant>]
#
function location_environment {
  # get the requested location or abort
  generic_choose location "$1" LOC && shift
  # get the command to process
  C="$1"; shift
  case "$C" in
    --assign) location_environment_assign $LOC $@;;
    --unassign) location_environment_unassign $LOC $@;;
    constant) location_environment_constant $LOC $@;;
    *) location_environment_list $LOC $@;;
  esac
}

function location_environment_assign {
  start_modify
  LOC=$1; shift
  # get the requested environment or abort
  generic_choose environment "$1" ENV && shift
  # assign the environment
  pushd $CONF >/dev/null 2>&1
  touch ${LOC}/$ENV
  git add ${LOC}/$ENV >/dev/null 2>&1
  #git commit -m"${USERNAME} added $ENV to $LOC" ${LOC}/$ENV >/dev/null 2>&1 || err "Error committing change to the repository"
  popd >/dev/null 2>&1
}

function location_environment_constant {
  LOC=$1; shift
  # get the command to process
  C="$1"; shift
  # get the requested environment or abort
  generic_choose environment "$1" ENV && shift
  case "$C" in
    --define) location_environment_constant_define "$LOC" "$ENV" $@;;
    --undefine) location_environment_constant_undefine "$LOC" "$ENV" $@;;
    *) location_environment_constant_list "$LOC" "$ENV";;
  esac
}

function location_environment_constant_define {
  local C ENV="$2" LOC="$1"; shift 2
  generic_choose constant "$1" C && shift
  constant_define --environment "$ENV" --location "$LOC" "$C" $@
}

function location_environment_constant_undefine {
  local C ENV="$2" LOC="$1"; shift 2
  generic_choose constant "$1" C && shift
  constant_undefine --environment "$ENV" --location "$LOC" "$C"
}

function location_environment_constant_list {
  LOC="$1"; ENV="$2"; shift 2
  # [FORMAT:value/loc/constant]
  test -f $CONF/env/$ENV/by-loc/$LOC && NUM=$( wc -l $CONF/env/$ENV/by-loc/$LOC |awk '{print $1}' ) || NUM=0
  if [ $NUM -eq 1 ]; then A="is"; S=""; else A="are"; S="s"; fi
  echo "There ${A} ${NUM} defined constant${S} for $LOC $ENV."
  test $NUM -eq 0 && return
  awk 'BEGIN{FS=","}{print $1}' $CONF/env/$ENV/by-loc/$LOC |sort |perl -pe 's/^/   /'
}

# list environments at a location
#
# required:
#  $1 location
#
function location_environment_list {
  test -d ${CONF}/$1 && NUM=$( find ${CONF}/$1/ -type f |perl -pe 's%'"${CONF}/$1"'/%%' |grep -vE '^(\.|template|network|$)' |wc -l |awk '{print $1}' ) || NUM=0
  if [ $NUM -eq 1 ]; then A="is"; S=""; else A="are"; S="s"; fi
  echo "There ${A} ${NUM} defined environment${S} at $1."
  test $NUM -eq 0 && return
  find ${CONF}/$1/ -type f |perl -pe 's%'"${CONF}/$1"'/%%' |grep -vE '^(\.|template|network|$)' |sort |perl -pe 's/^/   /'
}

function location_environment_unassign {
  start_modify
  LOC=$1; shift
  # get the requested environment or abort
  generic_choose environment "$1" ENV && shift
  printf -- "Removing $ENV from location $LOC, deleting all configurations, files, resources, constants, et cetera...\n"
  get_yn RL "Are you sure (y/n)?"; test "$RL" != "y" && return
  # unassign the environment
  pushd $CONF >/dev/null 2>&1
  test -f ${LOC}/$ENV && git rm -rf ${LOC}/$ENV >/dev/null 2>&1
  #git commit -m"${USERNAME} removed $ENV from $LOC" >/dev/null 2>&1 || err "Error committing change to the repository"
  popd >/dev/null 2>&1
}

# checks if a location is defined
#
function location_exists {
  test $# -eq 1 || return 1
  # [FORMAT:location]
  grep -qE "^$1," $CONF/location || return 1
}

# general location help
#
function location_help { cat <<_EOF
NAME

SYNOPSIS
	scs location [<name>] [--assign|--unassign|--list]
	scs location [<name>] constant [--define|--undefine|--list] [<environment>] [<constant>]

DESCRIPTION

OPTIONS

EXAMPLES

RETURN CODE
	scs returns 0 on success and non-zero on error.

AUTHOR
	William Strucke <wstrucke@gmail.com>

COPYRIGHT
	Copyright © 2014 William Strucke. License GPLv3+: GNU GPL version 3 or later <http://gnu.org/licenses/gpl.html>.
	This is free software: you are free to change and redistribute it.  There is NO WARRANTY, to the extent permitted by law.

SEE ALSO
	$0 help
_EOF
}

function location_list {
  if [[ "$1" == "--no-format" || "$1" == "-1" ]]; then shift; location_list_unformatted $@; return; fi
  NUM=$( wc -l ${CONF}/location |awk '{print $1}' )
  if [ $NUM -eq 1 ]; then A="is"; S=""; else A="are"; S="s"; fi
  echo "There ${A} ${NUM} defined location${S}."
  test $NUM -eq 0 && return
  location_list_unformatted |perl -pe 's/^/   /'
}

function location_list_unformatted {
  awk 'BEGIN{FS=","}{print $1}' ${CONF}/location |sort
}

function location_show {
  location_exists "$1" || err "Unknown or missing location name"
  # [FORMAT:location]
  IFS="," read -r CODE NAME DESC <<< "$( grep -E "^$1," ${CONF}/location )"
  printf -- "Code: $CODE\nName: $NAME\nDescription: $DESC\n"
}

function location_update {
  start_modify
  generic_choose location "$1" C && shift
  # [FORMAT:location]
  IFS="," read -r CODE NAME DESC <<< "$( grep -E "^$C," ${CONF}/location )"
  get_input CODE "Location Code (three characters)" --default "$CODE"
  test $( printf -- "$CODE" |wc -c |awk '{print $1}' ) -eq 3 || err "Error - the location code must be exactly three characters."
  get_input NAME "Name" --nc --default "$NAME"
  get_input DESC "Description" --nc --null --default "$DESC"
  # [FORMAT:location]
  perl -i -pe "s/^$C,.*/${CODE},${NAME},${DESC}/" ${CONF}/location
  # handle rename
  if [ "$CODE" != "$C" ]; then
    pushd $CONF >/dev/null 2>&1
    test -d $C && git mv $C $CODE >/dev/null 2>&1
    perl -i -pe "s/^$C,/${CODE},/" network
    popd >/dev/null 2>&1
  fi
  commit_file location
}


#Section: NETWORK
 #     # ####### ####### #     # ####### ######  #    #
 ##    # #          #    #  #  # #     # #     # #   #
 # #   # #          #    #  #  # #     # #     # #  #
 #  #  # #####      #    #  #  # #     # ######  ###
 #   # # #          #    #  #  # #     # #   #   #  #
 #    ## #          #    #  #  # #     # #    #  #   #
 #     # #######    #     ## ##  ####### #     # #    #

# network functions
#
# <name> ip [--assign|--unassign|--list|--list-available|--list-assigned]
# <name> ipam [--add-range|--remove-range|--reserve-range|--free-range]
function network_byname {
  if [ "$1" == "ip" ]; then network_by_ip ${@:2}; return 0; fi
  network_exists "$1" || err "Missing network or invalid format. Please ensure you are entering 'location-zone-alias'."
  # function
  case "$2" in
    ip) network_ip $1 ${@:3};;
    ipam) network_ipam $1 ${@:3};;
    *) network_show $1;;
  esac
}

function network_by_ip {
  case $1 in
    --locate) network_ip_locate ${@:2};;
    *) echo "Usage: $0 network ip --locate a.b.c.d";;
  esac
}

# create a network
#
# network:
#    location,zone,alias,network,mask,cidr,gateway_ip,static_routes,dns_ip,vlan,description,repo_address,repo_fs_path,repo_path_url,build,default-build,ntp_ip
#
function network_create {
  local LOC ZONE ALIAS DESC BITS GW HAS_ROUTES DNS DHCP NTP BUILD DEFAULT_BUILD REPO_ADDR REPO_PATH REPO_URL
  start_modify
  # get user input and validate
  get_input LOC "Location Code" --options "$( location_list_unformatted |replace )"
  get_input ZONE "Network Zone" --options core,edge
  get_input ALIAS "Site Alias"
  # validate unique name
  network_exists "$LOC-$ZONE-$ALIAS" && err "Network already defined."
  get_input DESC "Description" --nc --null
  while ! $(valid_ip "$NET"); do get_input NET "Network"; done
  get_input BITS "CIDR Mask (Bits)" --regex '^[0-9]+$'
  while ! $(valid_mask "$MASK"); do get_input MASK "Subnet Mask" --default $(cdr2mask $BITS); done
  get_input GW "Gateway Address" --null
  get_yn HAS_ROUTES "Does this network have host static routes (y/n)?" && network_edit_routes $NET
  get_input DNS "DNS Server Address" --null
  get_input DHCP "DHCP Server Address" --null
  get_input NTP "NTP Server Address" --null
  get_input VLAN "VLAN Tag/Number" --null
  get_yn BUILD "Use network for system builds (y/n)?"
  if [ "$BUILD" == "y" ]; then
    get_yn DEFAULT_BUILD "Should this be the *default* build network at the location (y/n)?"
    # when adding a new default build network make sure we prompt if another exists, since it will be replaced
    # [FORMAT:network]
    if [[ "$DEFAULT_BUILD" == "y" && $( grep -E ',y$' ${CONF}/${LOC}/network |grep -vE "^${ZONE},${ALIAS}," |wc -l |awk '{print $1}' ) -ne 0 ]]; then
      get_yn RL "WARNING: Another default build network exists at this site. Are you sure you want to replace it (y/n)?"
      if [ "$RL" != "y" ]; then echo "...aborted!"; return; fi
    fi
    get_input REPO_ADDR "Repository IP or Host Name" --nc
    get_input REPO_PATH "Repository Local Path" --nc
    get_input REPO_URL "Repository URL" --nc
  else
    DEFAULT_BUILD="n"
    REPO_ADDR=""
    REPO_PATH=""
    REPO_URL=""
  fi
  # add
  #   --format: location,zone,alias,network,mask,cidr,gateway_ip,dns_ip,vlan,description,repo_address,repo_fs_path,repo_path_url,build,default-build,ntp_ip,dhcp_ip\n
  # [FORMAT:network]
  printf -- "${LOC},${ZONE},${ALIAS},${NET},${MASK},${BITS},${GW},${HAS_ROUTES},${DNS},${VLAN},${DESC},${REPO_ADDR},${REPO_PATH},${REPO_URL},${BUILD},${DEFAULT_BUILD},${NTP},${DHCP}\n" >>$CONF/network
  test ! -d ${CONF}/${LOC} && mkdir ${CONF}/${LOC}
  #   --format: zone,alias,network/cidr,build,default-build\n
  # [FORMAT:location/network]
  if [[ "$DEFAULT_BUILD" == "y" && $( grep -E ',y$' ${CONF}/${LOC}/network |grep -vE "^${ZONE},${ALIAS}," |wc -l |awk '{print $1}' ) -gt 0 ]]; then
    # get the current default network (if any) and update it
    # [FORMAT:location/network]
    IFS="," read -r Z A DISC <<< "$( grep -E ',y$' ${CONF}/${LOC}/network |grep -vE "^${ZONE},${ALIAS}," )"
    # [FORMAT:network]
    perl -i -pe "s%^(${LOC},${Z},${A},.*),y,y(,[^,]*){2}\$%\1,y,n\2%" ${CONF}/network
    # [FORMAT:network]
    perl -i -pe 's/,y$/,n/' ${CONF}/${LOC}/network
  fi
  # [FORMAT:location/network]
  printf -- "${ZONE},${ALIAS},${NET}/${BITS},${BUILD},${DEFAULT_BUILD}\n" >>${CONF}/${LOC}/network
  commit_file network ${CONF}/${LOC}/network
  if [[ "$HAS_ROUTES" == "y" && -f $TMP/${NET}-routes ]]; then cat $TMP/${NET}-routes >${CONF}/net/${NET}-routes; commit_file ${CONF}/net/${NET}-routes; fi
}

function network_delete {
  start_modify
  if [ -z "$1" ]; then
    network_list
    printf -- "\n"
    get_input C "Network to Delete (loc-zone-alias)"
  else
    C="$1"
  fi
  network_exists "$C" || err "Missing network or invalid format. Please ensure you are entering 'location-zone-alias'."
  get_yn RL "Are you sure (y/n)?"
  if [ "$RL" == "y" ]; then
    # [FORMAT:network]
    IFS="," read -r LOC ZONE ALIAS NET DISC <<< "$( grep -E "^${C//-/,}," ${CONF}/network )"
    perl -i -ne "print unless /^${C//-/,},/" ${CONF}/network
    perl -i -ne "print unless /^${ZONE},${ALIAS},/" ${CONF}/${LOC}/network
    perl -i -ne "print unless /^${C//-/,},/" ${CONF}/hv-network
    if [ -f ${CONF}/net/${NET} ]; then delete_file net/${NET}; fi
    if [ -f ${CONF}/net/${NET}-routes ]; then delete_file net/${NET}-routes; fi
  fi
  commit_file network ${CONF}/${LOC}/network ${CONF}/hv-network
}

# open network route editor
#
# net/a.b.c.0-routes:
#    device net network netmask netmask gw gateway
#
# creates 'a.b.c.0-routes' in TMP.  the calling function should put it in place and commit the change
#
function network_edit_routes {
  if [ $# -ne 1 ]; then err "A network is required"; fi
  start_modify
  # create the working file
  mkdir $TMP && touch $TMP/${1}-routes
  test -f ${CONF}/net/${1}-routes && cat ${CONF}/net/${1}-routes >$TMP/${1}-routes
  # clear the screen
  tput smcup
  # engage editor
  local COL=$(tput cols) OPT LINE DEVICE NET NETMASK GATEWAY I V
  while [ "$OPT" != 'q' ]; do
    clear; I=0
    printf -- '%s%*s%s\n' 'SCS Route Editor' $((COL-16)) "$1"
    printf -- '%*s\n' $COL '' | tr ' ' -
    if ! [ -s $TMP/${1}-routes ]; then
      echo '  ** No routes exist **'
    else
      local IFS=$'\n'
      # [FORMAT:net/routes]
      while read LINE; do
        I=$(($I+1))
        printf -- '  %s: %s\n' $I $LINE
      done < $TMP/${1}-routes
    fi
    printf -- '\n\n'
    read -p 'e# to edit, d# to remove, n to add, v to edit in vim, w to save/quit, or a to abort (#=line number): ' OPT
    case ${OPT:0:1} in
      n)
	get_input DEVICE "  Device" --default "any" --nc
	get_input NET "  Target Network"
        get_input NETMASK "  Target Network Mask"
	get_input GATEWAY "  Gateway"
        # [FORMAT:net/routes]
        printf -- '%s net %s netmask %s gw %s\n' $DEVICE $NET $NETMASK $GATEWAY >>$TMP/${1}-routes
        ;;
      v)
        vim $TMP/${1}-routes
        ;;
      w)
	OPT='q'
	;;
      a)
	rm -f $TMP/${1}-routes
	OPT='q'
	;;
      e)
	V=${OPT:1}
#	if [ "$V" != "$( printf -- '$V' |perl -pe 's/[^0-9]*//g' )" ]; then echo "validation error 1: '$V' is not '$( printf -- '$V' |perl -pe 's/[^0-9]*//g' )'"; sleep 1; continue; fi
	if [[ $V -le 0 || $V -gt $I ]]; then echo "validation error 2"; sleep 1; continue; fi
        # [FORMAT:net/routes]
	IFS=" " read -r DEVICE NET NETMASK GATEWAY <<<$(awk '{print $1,$3,$5,$7}' $TMP/${1}-routes |head -n$V |tail -n1)
	get_input DEVICE "  Device" --default "$DEVICE" --nc
	get_input NET "  Target Network" --default "$NET"
        get_input NETMASK "  Target Network Mask" --default "$NETMASK"
	get_input GATEWAY "  Gateway" --default "$GATEWAY"
        perl -i -ne "print if \$. != $V" $TMP/${1}-routes
        # [FORMAT:net/routes]
        printf -- '%s net %s netmask %s gw %s\n' $DEVICE $NET $NETMASK $GATEWAY >>$TMP/${1}-routes
	;;
      d)
	V=${OPT:1}
#	if [ "$V" != "$( printf -- '$V' |perl -pe 's/[^0-9]*//g' )" ]; then echo "validation error 1: '$V' is not '$( printf -- '$V' |perl -pe 's/[^0-9]*//g' )'"; sleep 1; continue; fi
	if [[ $V -le 0 || $V -gt $I ]]; then echo "validation error 2"; sleep 1; continue; fi
        perl -i -ne "print if \$. != $V" $TMP/${1}-routes
	;;
    esac
  done
  # restore the screen
  tput rmcup
  return 0
}

# checks if a network is defined
#
function network_exists {
  test $# -eq 1 || return 1
  if [[ $( printf -- "$1" |perl -pe 's/[^-]*//g' |wc -c |awk '{print $1}' ) -ne 2 ]]; then return 1; fi
  # [FORMAT:network]
  grep -qE "^${1//-/,}," $CONF/network || return 1
}

# general network help
#
function network_help { cat <<_EOF
NAME

SYNOPSIS
	scs network ip [--locate a.b.c.d]
	scs network <name> ip [--assign|--check|--unassign|--list|--list-available|--list-assigned|--scan]
	scs network <name> ipam [--add-range|--remove-range|--reserve-range|--free-range]

DESCRIPTION

OPTIONS

EXAMPLES

RETURN CODE
	scs returns 0 on success and non-zero on error.

AUTHOR
	William Strucke <wstrucke@gmail.com>

COPYRIGHT
	Copyright © 2014 William Strucke. License GPLv3+: GNU GPL version 3 or later <http://gnu.org/licenses/gpl.html>.
	This is free software: you are free to change and redistribute it.  There is NO WARRANTY, to the extent permitted by law.

SEE ALSO
	$0 help
_EOF
}

# <name> ip [--assign|--unassign|--list|--list-available|--list-assigned]
function network_ip {
  network_exists "$1" || err "Missing network or invalid format. Please ensure you are entering 'location-zone-alias'."
  # function
  case "$2" in
    --assign) network_ip_assign ${@:3};;
    --check) network_ip_check $3;;
    --unassign) network_ip_unassign ${@:3};;
    --list) network_ip_list $1 ${@:3};;
    --list-available) network_ip_list_available $1 ${@:3};;
    --list-assigned) echo "Not implemented";;
    --scan) network_ip_scan $1;;
    *) echo "Not implemented: $@";;
  esac
}

# assign an ip address to a system
#
# required:
#   $1  IP
#   $2  hostname
#   --force	assign the address and ignore checks
#   --comment	prompt for a comment (unfortantly there is no easy way to pass in a string)
#
# net/a.b.c.0
#   --format: octal_ip,cidr_ip,reserved,dhcp,hostname,host_interface,comment,interface_comment,owner\n
#
function network_ip_assign {
  if [ $# -lt 2 ]; then network_ip_assign_help >&2; return 1; fi

  local RET FILENAME FORCE=0 ASSN IP Hostname Comment

  while [ $# -gt 0 ]; do case $1 in
    --comment) get_input Comment "Comment" --nc;;
    --force) FORCE=1;;
    *)
      if [ -z "$IP" ]; then IP="$1";
      elif [ -z "$Hostname" ]; then Hostname="$1";
      else network_ip_assign_help >&2; return 1
      fi
      ;;
  esac; shift; done

  valid_ip $IP || err "Invalid IP."
  FILENAME=$( get_network $IP 24 )

  # validate address
  grep -q "^$( ip2dec $IP )," ${CONF}/net/${FILENAME} 2>/dev/null || err "The requested IP is not available."
  [[ "$( grep "^$( ip2dec $IP )," ${CONF}/net/${FILENAME} |awk 'BEGIN{FS=","}{print $3}' )" == "y" && $FORCE -eq 0 ]] && err "The requested IP is reserved."
  ASSN="$( grep "^$( ip2dec $IP )," ${CONF}/net/${FILENAME} |awk 'BEGIN{FS=","}{print $5}' )"
  if [[ "$ASSN" != "" && "$ASSN" != "$Hostname" && $FORCE -eq 0 ]]; then err "The requested IP is already assigned."; fi

  start_modify

  # load the ip data
  # [FORMAT:net/network]: octal_ip,cidr_ip,reserved,dhcp,hostname,host_interface,comment,interface_comment,owner\n
  IFS="," read -r A B C D E F G H I <<<"$( grep "^$( ip2dec $IP )," ${CONF}/net/${FILENAME} )"

  # check if the ip is in use (last ditch effort)
  if [[ $FORCE -eq 0 && "$ASSN" == "" && $( exit_status network_ip_check $IP ) -ne 0 ]]; then
    # mark the address as reserved
    # [FORMAT:net/network]
    perl -i -pe "s/^$( ip2dec $IP ),.*/$A,$B,y,$D,$E,$F,auto-reserved: address in use,$H,$I/" ${CONF}/net/${FILENAME}
    echo "The requested IP is in use."
    RET=1
  else
    # assign
    # [FORMAT:net/network]
    perl -i -pe "my \$str = '$A,$B,n,$D,$Hostname,,${Comment//,/-},,$USERNAME'; s/^$( ip2dec $IP ),.*/\$str/" ${CONF}/net/${FILENAME}
    RET=0
  fi

  # commit changes
  git add ${CONF}/net/${FILENAME}
  commit_file ${CONF}/net/${FILENAME}
  return $RET
}
function network_ip_assign_help { cat <<_EOF
Usage: $0 network <name> ip --assign <a.b.c.d> <hostname> [--force] [--comment <string>]
_EOF
}

# try to determine whether or not an IP is in use
#
# required:
#   $1	ip to check
#
# optional:
#   $2	hostname to match against
#
function network_ip_check {
  local P
  valid_ip "$1" || return 1
  # tcp port 22 (ssh), 80 (http), 443 (https), and 8080 (http-alt)
  check_host_alive $1 && return 1
  for P in $IP_Check_Ports; do check_host_alive $1 $P 1 && return 1; done
  # icmp/ping
  if [ $( ping -c4 -n -s8 -W4 -q $1 |grep -E '0 (packets )?received' |wc -l |awk '{print $1}' ) -eq 0 ]; then return 1; fi
  # optional /etc/hosts matching
  if ! [ -z "$2" ]; then
    grep -qE '^'$( echo $1 |perl -pe 's/\./\\./g' )'[ \t]' /etc/hosts
    if [ $? -eq 0 ]; then
      grep -E '^'$( echo $1 |perl -pe 's/\./\\./g' )'[ \t]' /etc/hosts |grep -q "$2" || return 1
    fi
  else
    grep -qE '^'$( echo $1 |perl -pe 's/\./\\./g' )'[ \t]' /etc/hosts && return 1
  fi
  return 0
}

# output network ip addresses and assignments
#
# optional:
#   --start   start output at IP
#
function network_ip_list {
  network_exists "$1" || err "Missing network or invalid format. Please ensure you are entering 'location-zone-alias'."
  local Location Zone Alias Net NetMask CIDR Gateway DNS Vlan Description i File DPad EPad Broadcast \
        Octal IP Reserved DHCP Hostname HostInterface Comment IntComment Owner Title TitleLength \
        Length Add Start=0

  # [FORMAT:network]: location,zone,alias,network,mask,cidr,gateway_ip,static_routes,dns_ip,vlan,description,repo_address,repo_fs_path,repo_path_url,build,default-build,ntp_ip,dhcp_ip\n
  read -r Location Zone Alias Net NetMask CIDR Gateway DNS Vlan Description <<< "$( grep -E "^${1//-/,}," ${CONF}/network |awk 'BEGIN{FS=","}{print $1,$2,$3,$4,$5,$6,$7,$9,$10,$11}' )"
  shift

  while [ $# -gt 0 ]; do case $1 in
    --start) valid_ip $2 || err "Invalid IP address"; Start=$( ip2dec $2 ); shift;;
    *) network_ip_list_help >&2; return 1;;
  esac; shift; done

  Title="$( printf -- "%s - %s - %s - VLAN %s\n" "${Location}-${Zone}-${Alias}" "${Net}/${CIDR}" "$Description" "${Vlan}" )"

  # compute the broadcast address
  Broadcast=$( dec2ip $(( $( ip2dec $Net ) + $( cdr2size $CIDR ) - 1 )) )

  # networks are stored as /24s so adjust the netmask if it's smaller than that
  test $CIDR -gt 24 && CIDR=24

  # formatting
  if [ $((${#Title}%2)) -eq 1 ]; then Add=1; else Add=0; fi
  Length=135	# 16 + 36 + 60 + 15 + 8
  DPad=$( printf '%0.1s' "-"{1..135} )
  EPad=$( printf '%0.1s' "="{1..137} )
  TitleLength=$(( ((${#Title}+$Length)/2) - 1 ))

  printf '%s\n' "$EPad"
  printf "|%*s%*s|\n" $TitleLength "$Title" $(((($Length-${#Title})/2)+$Add))
  printf '%s\n' "$EPad"
  printf '| %-16s | %-36s | %-60s | %-12s |\n' 'IP Address' 'Hostname' 'Comment' 'User'
  printf '|%s|\n' "$DPad"

  # look at each /24 in the network
  for ((i=0;i<$(( 2**(24 - $CIDR) ));i++)); do

    File=$( get_network $( dec2ip $(( $( ip2dec $Net ) + ( $i * 256 ) )) ) 24 )

    # skip this address if the entire subnet is not configured
    test -f ${CONF}/net/${File} || continue

    # [FORMAT:net/network]: octal_ip,cidr_ip,reserved,dhcp,hostname,host_interface,comment,interface_comment,owner\n
    while IFS=',' read -r Octal IP Reserved DHCP Hostname HostInterface Comment IntComment Owner; do

      if [ $Octal -lt $Start ]; then continue; fi

      if [ "$IP" == "$Gateway" ]; then
        Hostname="***GATEWAY***"
      elif [ "$IP" == "$Net" ]; then
        Hostname="***NETWORK***"; Comment="Network Address Reserved"
      elif [ "$IP" == "$Broadcast" ]; then
        Hostname="***BROADCAST***"; Comment="Broadcast Address Reserved"
      elif [ "$Reserved" == "y" ]; then
        Hostname="***RESERVED*** $Hostname"
      fi

      printf '| %-16s | %-36s | %-60s | %-12s |\n' "$IP" "$Hostname" "$Comment" "$Owner"

    done <<< "$( cat ${CONF}/net/${File} )"

  done

  printf '%s\n' "$EPad"

  return 0
}
function network_ip_list_help { cat <<_EOF
Usage: $0 network <name> ip --list [--start <a.b.c.d>]
_EOF
}

# list unassigned and unreserved ip addresses in a network
#
# optional arguments:
#   --limit X   limit to X number of randomized results
#
function network_ip_list_available {
  network_exists "$1" || err "Missing network or invalid format. Please ensure you are entering 'location-zone-alias'."
  if [[ "$2" == "--limit" && "${3//[^0-9]/}" == "$3" && $3 -gt 0 ]]; then
    network_ip_list_available $1 |shuf |head -n $3
    return
  fi
  # load the network
  # [FORMAT:network]
  read -r NETIP NETCIDR <<< "$( grep -E "^${1//-/,}," ${CONF}/network |awk 'BEGIN{FS=","}{print $4,$6}' )"
  # networks are stored as /24s so adjust the netmask if it's smaller than that
  test $NETCIDR -gt 24 && NETCIDR=24
  # look at each /24 in the network
  for ((i=0;i<$(( 2**(24 - $NETCIDR) ));i++)); do
    FILENAME=$( get_network $( dec2ip $(( $( ip2dec $NETIP ) + ( $i * 256 ) )) ) 24 )
    # skip this address if the entire subnet is not configured
    test -f ${CONF}/net/${FILENAME} || continue
    # 'free' IPs are those with 'n' in the third column and an empty fifth column
    # [FORMAT:net/network]
    grep -E '^[^,]*,[^,]*,n,' ${CONF}/net/${FILENAME} |grep -E '^[^,]*,[^,]*,[yn],[yn],,' |awk 'BEGIN{FS=","}{print $2}'
  done
}

# locate the registered networks the provided IP resides in
#
function network_ip_locate {
  test $# -eq 1 || return 1
  valid_ip $1 || return 1
  local ADDR=$( ip2dec $1 ) NAME NET CIDR
  # [FORMAT:network]
  while read NAME NET CIDR; do
    if [[ $ADDR -ge $( ip2dec $NET ) && $ADDR -le $( ip2dec $( ipadd $NET $(( $( cdr2size $CIDR ) - 1 )) ) ) ]]; then printf -- "%s\n" "$NAME"; fi
  done <<< "$( awk 'BEGIN{FS=","}{print $1"-"$2"-"$3,$4,$6}' ${CONF}/network )"
}

# scan a subnet for used addresses and reserve them
#
function network_ip_scan {
  network_exists "$1" || err "Missing network or invalid format. Please ensure you are entering 'location-zone-alias'."
  start_modify
  # declare variables
  local NETIP NETCIDR FILENAME
  # load the network
  # [FORMAT:network]
  read -r NETIP NETCIDR <<< "$( grep -E "^${1//-/,}," ${CONF}/network |awk 'BEGIN{FS=","}{print $4,$6}' )"
  # loop through the ip range and check each address
  for ((i=$( ip2dec $NETIP );i<$( ip2dec $( ipadd $NETIP $( cdr2size $NETCIDR ) ) );i++)); do
    FILENAME=$( get_network $( dec2ip $i ) 24 )
    # skip this address if the entire subnet is not configured
    test -f ${CONF}/net/${FILENAME} || continue
    # skip the address if it is registered
    grep -q "^$i," ${CONF}/net/${FILENAME} || continue
    # skip the address if it is already marked reserved
    # [FORMAT:net/network]
    grep "^$i," ${CONF}/net/${FILENAME} |grep -qE '^[^,]*,[^,]*,y,' && continue
    if [ $( exit_status network_ip_check $( dec2ip $i ) ) -ne 0 ]; then
      # mark the address as reserved
      # [FORMAT:net/network]
      IFS="," read -r A B C D E F G H I <<<"$( grep "^$i," ${CONF}/net/${FILENAME} )"
      # [FORMAT:net/network]
      perl -i -pe "s/^$i,.*/$A,$B,y,$D,$E,$F,auto-reserved: address in use,$H,$I/" ${CONF}/net/${FILENAME}
      echo "Found device at $( dec2ip $i )"
    fi
  done
  git add ${CONF}/net/${FILENAME} >/dev/null 2>&1
  commit_file ${CONF}/net/${FILENAME}
}

# unassign an ip address
#
# required:
#   $1  IP
#
function network_ip_unassign {
  start_modify
  test $# -eq 1 || err "An IP is required."
  valid_ip $1 || err "Invalid IP."
  local FILENAME=$( get_network $1 24 )
  # validate address
  grep -q "^$( ip2dec $1 )," ${CONF}/net/${FILENAME} 2>/dev/null || err "The requested IP is not available."
  # unassign
  # [FORMAT:net/network]
  IFS="," read -r A B C D E F G H I <<<"$( grep "^$( ip2dec $1 )," ${CONF}/net/${FILENAME} )"
  # [FORMAT:net/network]
  perl -i -pe "s/^$( ip2dec $1 ),.*/$A,$B,n,$D,,,,,/" ${CONF}/net/${FILENAME}
  git add ${CONF}/net/${FILENAME}
  commit_file ${CONF}/net/${FILENAME}
}

# network ipam component
#
# file storage net/a.b.c.0
# format: octal,a.b.c.d,reserved,dhcp,hostname,interface,comment,interface-comment,owner
#
# <name> ipam [--add-range|--remove-range|--reserve-range|--free-range]
function network_ipam {
  network_exists "$1" || err "Missing network or invalid format. Please ensure you are entering 'location-zone-alias'."
  # function
  case "$2" in
    --add-range) network_ipam_add_range $1 ${@:3};;
    --remove-range) network_ipam_remove_range $1 ${@:3};;
    --reserve-range) network_ipam_reserve_range $1 ${@:3};;
    --free-range) echo "Not implemented";;
    *) echo "Not implemented: $@";;
  esac
}

# add an available range of IPs
#   can not exceed the size of the network
#
# arguments:
#   loc-zone-alias  required
#   start-ip/mask   optional ip and optional mask (or bits)
#   end-ip          optional end ip
#
function network_ipam_add_range {
  network_exists "$1" || err "Missing network or invalid format. Please ensure you are entering 'location-zone-alias'."
  start_modify
  test $# -gt 1 || err "An IP and mask or IP Range is required"
  # initialize variables
  local NETNAME=$1 FIRST_IP LAST_IP CIDR NETIP NETLAST NETCIDR; shift
  # first check if a mask was provided in the first address
  printf -- "$1" |grep -q "/"
  if [ $? -eq 0 ]; then
    FIRST_IP=$( printf -- "$1" |perl -pe 's%/.*%%' )
    CIDR=$( printf -- "$1" |perl -pe 's%.*/%%' )
  else
    FIRST_IP=$1
  fi
  # make sure the provided IP is legit
  valid_ip $FIRST_IP || err "An invalid IP address was provided"
  if [ ! -z "$2" ]; then LAST_IP=$2; fi
  if [ ! -z "$CIDR" ]; then
    # verify the first IP is the same as the network IP if a CIDR was provided
    test "$( get_network $FIRST_IP $CIDR )" != "$FIRST_IP" && err "The provided address was not the first in the specified subnet. Use a range instead."
    # get or override the last IP if a CIDR was provided
    LAST_IP=$( ipadd $FIRST_IP $(( $( cdr2size $CIDR ) - 1 )) )
  fi
  # make sure the last IP is legit too
  valid_ip $LAST_IP || err "An invalid IP address was provided"
  # make sure both first and last are in the range for the provided network
  # [FORMAT:network]
  read -r NETIP NETCIDR <<< "$( grep -E "^${NETNAME//-/,}," ${CONF}/network |awk 'BEGIN{FS=","}{print $4,$6}' )"
  # get the expected last ip in the network
  NETLAST=$( ipadd $NETIP $(( $( cdr2size $NETCIDR ) - 1 )) )
  [[ $( ip2dec $FIRST_IP ) -lt $( ip2dec $NETIP ) || $( ip2dec $FIRST_IP ) -gt $( ip2dec $NETLAST) ]] && err "Starting address is outside expected range."
  [[ $( ip2dec $LAST_IP ) -lt $( ip2dec $NETIP ) || $( ip2dec $LAST_IP ) -gt $( ip2dec $NETLAST) ]] && err "Ending address is outside expected range."
  # special case where first IP is the actual network address and the last ip is the broadcast
  if [ $( ip2dec $FIRST_IP ) -eq $( ip2dec $NETIP ) ]; then FIRST_IP=$( dec2ip $(( $( ip2dec $FIRST_IP ) + 1 )) ); fi
  if [ $( ip2dec $LAST_IP ) -eq $( ip2dec $NETLAST ) ]; then LAST_IP=$( dec2ip $(( $( ip2dec $LAST_IP ) - 1 )) ); fi
  # make the directory if needed
  test ! -d ${CONF}/net && mkdir ${CONF}/net
  # loop through the ip range and add each address to the appropriate file
  for ((i=$( ip2dec $FIRST_IP );i<=$( ip2dec $LAST_IP );i++)); do
    # get the file name
    FILENAME=$( get_network $( dec2ip $i ) 24 )
    grep -qE "^$i," ${CONF}/net/$FILENAME 2>/dev/null
    if [ $? -eq 0 ]; then echo "Error: entry already exists for $( dec2ip $i ). Skipping..." >&2; continue; fi
    # [FORMAT:net/network]
    printf -- "${i},$( dec2ip $i ),n,n,,,,,\n" >>${CONF}/net/$FILENAME
  done
  git add ${CONF}/net/$FILENAME >/dev/null 2>&1
  commit_file ${CONF}/net/$FILENAME
}

# remove a range of IPs and 'forget' the assignments
#
# arguments:
#   loc-zone-alias  required
#   start-ip/mask   optional ip and optional mask (or bits)
#   end-ip          optional end ip
#
function network_ipam_remove_range {
  network_exists "$1" || err "Missing network or invalid format. Please ensure you are entering 'location-zone-alias'."
  test $# -gt 1 || err "An IP and mask or IP Range is required"
  # initialize variables
  local NETNAME=$1 FIRST_IP LAST_IP CIDR NETIP NETLAST NETCIDR; shift
  # first check if a mask was provided in the first address
  printf -- "$1" |grep -q "/"
  if [ $? -eq 0 ]; then
    FIRST_IP=$( printf -- "$1" |perl -pe 's%/.*%%' )
    CIDR=$( printf -- "$1" |perl -pe 's%.*/%%' )
  else
    FIRST_IP=$1
  fi
  # make sure the provided IP is legit
  valid_ip $FIRST_IP || err "An invalid IP address was provided"
  if [ ! -z "$2" ]; then LAST_IP=$2; fi
  if [ ! -z "$CIDR" ]; then
    # verify the first IP is the same as the network IP if a CIDR was provided
    test "$( get_network $FIRST_IP $CIDR )" != "$FIRST_IP" && err "The provided address was not the first in the specified subnet. Use a range instead."
    # get or override the last IP if a CIDR was provided
    LAST_IP=$( ipadd $FIRST_IP $(( $( cdr2size $CIDR ) - 1 )) )
  fi
  # make sure the last IP is legit too
  valid_ip $LAST_IP || err "An invalid IP address was provided"
  # make sure both first and last are in the range for the provided network
  # [FORMAT:network]
  read -r NETIP NETCIDR <<< "$( grep -E "^${NETNAME//-/,}," ${CONF}/network |awk 'BEGIN{FS=","}{print $4,$6}' )"
  # get the expected last ip in the network
  NETLAST=$( ipadd $NETIP $(( $( cdr2size $NETCIDR ) - 1 )) )
  [[ $( ip2dec $FIRST_IP ) -lt $( ip2dec $NETIP ) || $( ip2dec $FIRST_IP ) -gt $( ip2dec $NETLAST) ]] && err "Starting address is outside expected range."
  [[ $( ip2dec $LAST_IP ) -lt $( ip2dec $NETIP ) || $( ip2dec $LAST_IP ) -gt $( ip2dec $NETLAST) ]] && err "Ending address is outside expected range."
  # confirm
  start_modify
  echo "This operation will remove records for $(( $( ip2dec $LAST_IP ) - $( ip2dec $FIRST_IP ) + 1 )) ip address(es)!"
  get_yn RL "Are you sure (y/n)?"
  if [ "$RL" == "y" ]; then
    # loop through the ip range and remove each address from the appropriate file
    for ((i=$( ip2dec $FIRST_IP );i<=$( ip2dec $LAST_IP );i++)); do
      # get the file name
      FILENAME=$( get_network $( dec2ip $i ) 24 )
    # [FORMAT:net/network]
      perl -i -ne "print unless /^$i,/" ${CONF}/net/$FILENAME 2>/dev/null
    done
    git add ${CONF}/net/$FILENAME >/dev/null 2>&1
    commit_file ${CONF}/net/$FILENAME
  fi
}

# mark a range of IP addresses as reserved and unavailable for allocation
#
# arguments:
#   loc-zone-alias  required
#   start-ip/mask   optional ip and optional mask (or bits)
#   end-ip          optional end ip
#
function network_ipam_reserve_range {
  network_exists "$1" || err "Missing network or invalid format. Please ensure you are entering 'location-zone-alias'."
  test $# -gt 1 || err "An IP and mask or IP Range is required"
  # initialize variables
  local NETNAME=$1 FIRST_IP LAST_IP CIDR NETIP NETLAST NETCIDR; shift
  # first check if a mask was provided in the first address
  printf -- "$1" |grep -q "/"
  if [ $? -eq 0 ]; then
    FIRST_IP=$( printf -- "$1" |perl -pe 's%/.*%%' )
    CIDR=$( printf -- "$1" |perl -pe 's%.*/%%' )
  else
    FIRST_IP=$1
  fi
  # make sure the provided IP is legit
  valid_ip $FIRST_IP || err "An invalid IP address was provided"
  if [ ! -z "$2" ]; then LAST_IP=$2; fi
  if [ ! -z "$CIDR" ]; then
    # verify the first IP is the same as the network IP if a CIDR was provided
    test "$( get_network $FIRST_IP $CIDR )" != "$FIRST_IP" && err "The provided address was not the first in the specified subnet. Use a range instead."
    # get or override the last IP if a CIDR was provided
    LAST_IP=$( ipadd $FIRST_IP $(( $( cdr2size $CIDR ) - 1 )) )
  fi
  # make sure the last IP is legit too
  valid_ip $LAST_IP || err "An invalid IP address was provided"
  # make sure both first and last are in the range for the provided network
  # [FORMAT:network]
  read -r NETIP NETCIDR <<< "$( grep -E "^${NETNAME//-/,}," ${CONF}/network |awk 'BEGIN{FS=","}{print $4,$6}' )"
  # get the expected last ip in the network
  NETLAST=$( ipadd $NETIP $(( $( cdr2size $NETCIDR ) - 1 )) )
  [[ $( ip2dec $FIRST_IP ) -lt $( ip2dec $NETIP ) || $( ip2dec $FIRST_IP ) -gt $( ip2dec $NETLAST) ]] && err "Starting address is outside expected range."
  [[ $( ip2dec $LAST_IP ) -lt $( ip2dec $NETIP ) || $( ip2dec $LAST_IP ) -gt $( ip2dec $NETLAST) ]] && err "Ending address is outside expected range."
  # confirm
  start_modify
  # loop through the ip range and reserve each address in the appropriate file
  for ((i=$( ip2dec $FIRST_IP );i<=$( ip2dec $LAST_IP );i++)); do
    # get the file name
    FILENAME=$( get_network $( dec2ip $i ) 24 )

    # load the ip data
    # [FORMAT:net/network]: octal_ip,cidr_ip,reserved,dhcp,hostname,host_interface,comment,interface_comment,owner\n
    IFS="," read -r A B C D E F G H I <<<"$( grep "^$i," ${CONF}/net/${FILENAME} )"

    # [FORMAT:net/network]
    perl -i -pe "s/^$i,.*/$A,$B,y,$D,$E,$F,reserved,$H,$I/" ${CONF}/net/${FILENAME}

    git add ${CONF}/net/${FILENAME}
  done
}

# list configured networks
#
# optional:
#   --build <loc>  output a list of available build networks at the specified location
#   --match <ip>   output the configured network that includes the specific IP, if any
#
function network_list {
  if [ $# -gt 0 ]; then
    case "$1" in
      --build)
        test -z "$2" && return
        DEFAULT=$( grep -E "^$2," ${CONF}/network |grep -E ',y,y(,[^,]*){2}$' |awk 'BEGIN{FS=","}{print $1"-"$2"-"$3}' )
        ALL=$( grep -E "^$2," ${CONF}/network |grep -E ',y,[yn](,[^,]*){2}$' |awk 'BEGIN{FS=","}{print $1"-"$2"-"$3}' |tr '\n' ' ' )
        test ! -z "$DEFAULT" && printf -- "default: $DEFAULT\n"
        test ! -z "$ALL" && printf -- "available: $ALL\n"
        ;;
      --match)
        $( valid_ip $2 ) || err "Invalid IP"
        DEC=$( ip2dec $2 )
        # [FORMAT:network]
        printf -- "$( awk 'BEGIN{FS=","}{print $1"-"$2"-"$3,$4,$6}' ${CONF}/network )" | while read -r NAME IP CIDR; do
          FIRST_IP=$( ip2dec $IP )
          LAST_IP=$(( $FIRST_IP + $( cdr2size $CIDR ) - 1 ))
          if [[ $FIRST_IP -le $DEC && $LAST_IP -ge $DEC ]]; then printf -- "$NAME\n"; break; fi
        done
        ;;
      *) err "Invalid argument";;
    esac
  else
    NUM=$( wc -l ${CONF}/network |awk '{print $1}' )
    if [ $NUM -eq 1 ]; then A="is"; S=""; else A="are"; S="s"; fi
    echo "There ${A} ${NUM} defined network${S}."
    test $NUM -eq 0 && return
    ( printf -- "Site Alias Network\n"; network_list_unformatted ) |column -t |perl -pe 's/^/   /'
  fi
}

function network_list_unformatted {
  # [FORMAT:network]
  awk 'BEGIN{FS=","}{print $1"-"$2,$3,$4"/"$6}' ${CONF}/network |sort
}

# return path to a temporary file with static routes for the requested IP, if there are any
#
function network_routes_by_ip {
  test $# -eq 1 || return 1
  valid_ip $1 || return 1
  local NAME=$( network_ip_locate $1 )
  test -z "$NAME" && return 1
  printf -- '%s' "$NAME" |grep -q " " && err "Error: more than one network was returned for the provided address"
  # [FORMAT:network]
  IFS="," read -r LOC ZONE ALIAS NET MASK BITS GW HAS_ROUTES DNS VLAN DESC REPO_ADDR REPO_PATH REPO_URL BUILD DEFAULT_BUILD NTP DHCP <<< "$( grep -E "^${NAME//-/,}," ${CONF}/network )"
  if [ "$HAS_ROUTES" != "y" ]; then return; fi
  if [ -f "${CONF}/net/${NET}-routes" ]; then mkdir $TMP >/dev/null 2>&1; cat ${CONF}/net/${NET}-routes >$TMP/${NET}-routes; printf -- '%s\n' "$TMP/${NET}-routes"; fi
}

# output network info
#
# network:
#   location,zone,alias,network,mask,cidr,gateway_ip,static_routes,dns_ip,vlan,description,repo_address,repo_fs_path,repo_path_url,build,default-build,ntp_ip
#
function network_show {
  network_exists "$1" || err "Missing network or invalid format. Please ensure you are entering 'location-zone-alias'."
  local LOC ZONE ALIAS NET MASK BITS GW HAS_ROUTES DNS VLAN DESC REPO_ADDR REPO_PATH REPO_URL BUILD DEFAULT_BUILD NTP BRIEF=0
  [ "$2" == "--brief" ] && BRIEF=1
  #   --format: location,zone,alias,network,mask,cidr,gateway_ip,dns_ip,vlan,description,repo_address,repo_fs_path,repo_path_url,build,default-build\n
  # [FORMAT:network]
  IFS="," read -r LOC ZONE ALIAS NET MASK BITS GW HAS_ROUTES DNS VLAN DESC REPO_ADDR REPO_PATH REPO_URL BUILD DEFAULT_BUILD NTP DHCP <<< "$( grep -E "^${1//-/,}," ${CONF}/network )"
  printf -- "Location Code: $LOC\nNetwork Zone: $ZONE\nSite Alias: $ALIAS\nDescription: $DESC\nNetwork: $NET\nSubnet Mask: $MASK\nSubnet Bits: $BITS\nGateway Address: $GW\nDNS Server: $DNS\nDHCP Server: $DHCP\nNTP Server: $NTP\nVLAN Tag/Number: $VLAN\nBuild Network: $BUILD\nDefault Build Network: $DEFAULT_BUILD\nRepository Address: $REPO_ADDR\nRepository Path: $REPO_PATH\nRepository URL: $REPO_URL\n"
  test $BRIEF -eq 1 && return
  printf -- "Static Routes:\n"
  if [ "$HAS_ROUTES" == "y" ]; then
    cat ${CONF}/net/${NET}-routes |perl -pe 's/^/   /'
  else
    printf -- "  None\n"
  fi
}

# update a network
#
# network:
#   location,zone,alias,network,mask,cidr,gateway_ip,static_routes,dns_ip,vlan,description,repo_address,repo_fs_path,repo_path_url,build,default-build,ntp_ip
#
function network_update {
  local L Z A NETORIG MASKORIG BITS GW HAS_ROUTES DNS VLAN DESC REPO_ADDR REPO_PATH REPO_URL BUILD DEFAULT_BUILD NTP DHCP
  start_modify
  if [ -z "$1" ]; then
    network_list
    printf -- "\n"
    get_input C "Network to Modify (loc-zone-alias)"
    printf -- "\n"
  else
    C="$1"
  fi
  network_exists "$C" || err "Missing network or invalid format. Please ensure you are entering 'location-zone-alias'."
  # [FORMAT:network]
  IFS="," read -r L Z A NETORIG MASKORIG BITS GW HAS_ROUTES DNS VLAN DESC REPO_ADDR REPO_PATH REPO_URL BUILD DEFAULT_BUILD NTP DHCP <<< "$( grep -E "^${C//-/,}," ${CONF}/network )"
  get_input LOC "Location Code" --default "$L" --options "$( location_list_unformatted |replace )"
  get_input ZONE "Network Zone" --options core,edge --default "$Z"
  get_input ALIAS "Site Alias" --default "$A"
  # validate unique name if it is changing
  if [ "$LOC-$ZONE-$ALIAS" != "$C" ]; then
    grep -qE "^$LOC,$ZONE,$ALIAS," $CONF/network && err "Network already defined."
  fi
  get_input DESC "Description" --nc --null --default "$DESC"
  while ! $(valid_ip "$NET"); do get_input NET "Network" --default "$NETORIG"; done
  get_input BITS "CIDR Mask (Bits)" --regex '^[0-9]+$' --default "$BITS"
  while ! $(valid_mask "$MASK"); do get_input MASK "Subnet Mask" --default $(cdr2mask $BITS); done
  get_input GW "Gateway Address" --default "$GW" --null
  get_yn HAS_ROUTES "Does this network have host static routes (y/n)?" --default "$HAS_ROUTES" && network_edit_routes $NET
  get_input DNS "DNS Server Address" --null --default "$DNS"
  get_input DHCP "DHCP Server Address" --null --default "$DHCP"
  get_input NTP "NTP Server Address" --null --default "$NTP"
  get_input VLAN "VLAN Tag/Number" --default "$VLAN" --null
  get_yn BUILD "Use network for system builds (y/n)?" --default "$BUILD"
  if [ "$BUILD" == "y" ]; then
    get_yn DEFAULT_BUILD "Should this be the *default* build network at the location (y/n)?" --default "$DEFAULT_BUILD"
    # when adding a new default build network make sure we prompt if another exists, since it will be replaced
    if [[ "$DEFAULT_BUILD" == "y" && $( grep -E ',y$' ${CONF}/${LOC}/network |grep -vE "^${ZONE},${ALIAS}," |wc -l |awk '{print $1}' ) -ne 0 ]]; then
      get_yn RL "WARNING: Another default build network exists at this site. Are you sure you want to replace it (y/n)?"
      if [ "$RL" != "y" ]; then echo "...aborted!"; return; fi
    fi
    get_input REPO_ADDR "Repository IP or Host Name" --default "$REPO_ADDR" --nc
    get_input REPO_PATH "Repository Local Path" --default "$REPO_PATH" --nc
    get_input REPO_URL "Repository URL" --default "$REPO_URL" --nc
  else
    DEFAULT_BUILD="n"
    REPO_ADDR=""
    REPO_PATH=""
    REPO_URL=""
  fi
  # make sure to remove any other default build network
  # [FORMAT:location/network]
  if [[ "$DEFAULT_BUILD" == "y" && $( grep -E ',y$' ${CONF}/${LOC}/network |grep -vE "^${ZONE},${ALIAS}," |wc -l |awk '{print $1}' ) -gt 0 ]]; then
    # get the current default network (if any) and update it
    # [FORMAT:location/network]
    IFS="," read -r ZP AP DISC <<< "$( grep -E ',y$' ${CONF}/${LOC}/network |grep -vE "^${ZONE},${ALIAS}," )"
    # [FORMAT:network]
    perl -i -pe "s%^(${LOC},${ZP},${AP},.*),y,y(,[^,]*){2}\$%\1,y,n\2%" ${CONF}/network
    # [FORMAT:location/network]
    perl -i -pe 's/,y$/,n/' ${CONF}/${LOC}/network
  fi
  #   --format: location,zone,alias,network,mask,cidr,gateway_ip,static_routes,dns_ip,vlan,description,repo_address,repo_fs_path,repo_path_url,build,default-build,ntp_ip\n
  # [FORMAT:network]
  perl -i -pe "s%^${C//-/,},.*%${LOC},${ZONE},${ALIAS},${NET},${MASK},${BITS},${GW},${HAS_ROUTES},${DNS},${VLAN},${DESC},${REPO_ADDR},${REPO_PATH},${REPO_URL},${BUILD},${DEFAULT_BUILD},${NTP},${DHCP}%" ${CONF}/network
  #   --format: zone,alias,network/cidr,build,default-build\n
  if [ "$LOC" == "$L" ]; then
    # location is not changing, safe to update in place
    # [FORMAT:location/network]
    perl -i -pe "s%^${Z},${A},.*%${ZONE},${ALIAS},${NET}/${BITS},${BUILD},${DEFAULT_BUILD}%" ${CONF}/${LOC}/network
    commit_file network ${CONF}/${LOC}/network
  else
    # location changed, remove from old location and add to new
    # [FORMAT:location/network]
    perl -i -ne "print unless /^${ZONE},${ALIAS},/" ${CONF}/${L}/network
    test ! -d ${CONF}/${LOC} && mkdir ${CONF}/${LOC}
    # [FORMAT:location/network]
    printf -- "${ZONE},${ALIAS},${NET}/${BITS},${BUILD},${DEFAULT_BUILD}\n" >>${CONF}/${LOC}/network
    commit_file network ${CONF}/${LOC}/network ${CONF}/${L}/network
  fi
  if [[ "$HAS_ROUTES" == "y" && -f $TMP/${NET}-routes ]]; then cat $TMP/${NET}-routes >${CONF}/net/${NET}-routes; commit_file ${CONF}/net/${NET}-routes; fi
}


#Section: TEMPLATE
 ####### ####### #     # ######  #          #    ####### #######
    #    #       ##   ## #     # #         # #      #    #
    #    #       # # # # #     # #        #   #     #    #
    #    #####   #  #  # ######  #       #     #    #    #####
    #    #       #     # #       #       #######    #    #
    #    #       #     # #       #       #     #    #    #
    #    ####### #     # #       ####### #     #    #    #######

# locate template variables and replace with actual data
#
# the template file WILL be modified!
#
# required:
#  $1 /path/to/template
#  $2 file with space seperated variables and values
#
# optional:
#  $3 value of "1" means output errors
#  $4 value of "1" means output verbose info on missing variables
#
# syntax:
#  {% resource.name %}
#  {% constant.name %}
#  {% system.name %}, {% system.ip %}, {% system.location %}, {% system.environment %}
#
function parse_template {
  [[ $# -lt 2 || ! -f $1 || ! -f $2 ]] && return
  [[ $# -ge 3 && ! -z "$3" && "$3" == "1" ]] && local SHOWERROR=1 || local SHOWERROR=0
  [[ $# -ge 4 && ! -z "$4" && "$4" == "1" ]] && local VERBOSE=1 || local VERBOSE=0
  local RETVAL=0
  while [ $( grep -cE '{% (resource|constant|system)\.[^ ,]+ %}' $1 ) -gt 0 ]; do
    local NAME=$( grep -Em 1 '{% (resource|constant|system)\.[^ ,]+ %}' $1 |perl -pe 's/.*\{% (resource|constant|system)\.([^ ,]+) %\}.*/\1.\2/' )
    grep -qE "^$NAME " $2
    if [ $? -ne 0 ]; then
      if [ $SHOWERROR -eq 1 ]; then printf -- "Error: Undefined variable $NAME\n" >&2; fi
      if [ $VERBOSE -eq 1 ]; then
        printf -- "  Missing Variable: '$NAME'\n" >&2
        perl -i -pe "s/{% ${NAME} %}//" $1
        RETVAL=1
        continue
      else
        return 1
      fi
    fi
    local VAL=$( grep -E "^$NAME " $2 |perl -pe "s/^$NAME //" )
    perl -i -pe "my \$str = '${VAL}'; s/{% ${NAME} %}/\$str/" $1
  done
  return $RETVAL
}


#Section: RESOURCE
 ######  #######  #####  ####### #     # ######   #####  #######
 #     # #       #     # #     # #     # #     # #     # #
 #     # #       #       #     # #     # #     # #       #
 ######  #####    #####  #     # #     # ######  #       #####
 #   #   #             # #     # #     # #   #   #       #
 #    #  #       #     # #     # #     # #    #  #     # #
 #     # #######  #####  #######  #####  #     #  #####  #######

# manage or list resource assignments
#
# <value> [--assign|--unassign|--list] [<host>]
#
function resource_byval {
  case "$2" in
    --assign) resource_byval_assign $1 ${@:3};;
    --list) resource_list ",host,$1,";;
    --unassign) resource_byval_unassign $1;;
  esac
}

# assign a resource to a host
# - it only makes sense to assign an ip to a host, ha/cluster ips should
#   be assigned to an application and environment or build and environment
#
# requires:
#   $1  resource
#
# optional:
#   $2  system
#
function resource_byval_assign {
  start_modify
  # input validation
  test $# -gt 0 || err
  # [FORMAT:resource]
  grep -qE "^ip,$1,,not assigned," ${CONF}/resource || err "Invalid or unavailable resource"
  # get the system name
  generic_choose system "$2" HOST
  # update the assignment in the resource file
  # [FORMAT:resource]
  perl -i -pe "s/^(ip,$1),,not assigned,(.*)\$/\1,host,$HOST,\2/" ${CONF}/resource
  commit_file resource
}

# unassign a resource
#
# requires:
#   $1  resource
#
function resource_byval_unassign {
  start_modify
  # input validation
  test $# -gt 0 || err
  # [FORMAT:resource]
  grep -qE "^(cluster_|ha_)?ip,$1,(host|application)," ${CONF}/resource || err "Invalid or unassigned resource"
  # confirm
  get_yn RL "Are you sure (y/n)?"
  test "$RL" != "y" && return
  # update the assignment in the resource file
  # [FORMAT:resource]
  perl -i -pe "s/^(.*ip,$1),(host|application),[^,]*,(.*)\$/\1,,not assigned,\2/" ${CONF}/resource
  commit_file resource
}

# resource field format:
#   type,value,assignment_type(application,host),assigned_to,name,description\n
#
function resource_create {
  start_modify
  # get user input and validate
  get_input NAME "Name" --null
  get_input TYPE "Type" --options ip,cluster_ip,ha_ip
  get_input VAL "Value" --nc
  get_input DESC "Description" --nc --null
  # validate unique value
  # [FORMAT:resource]
  grep -qE "^[^,]*,${VAL//,/}," $CONF/resource && err "Error - not a unique resource value."
  # add
  # [FORMAT:resource]
  printf -- "${TYPE},${VAL//,/},,not assigned,${NAME//,/},${DESC}\n" >>$CONF/resource
  commit_file resource
}

function resource_delete {
  start_modify
  generic_choose resource "$1" C && shift
  get_yn RL "Are you sure (y/n)?"
  if [ "$RL" == "y" ]; then
    # [FORMAT:resource]
    perl -i -ne "print unless /^[^,]*,${C},/" ${CONF}/resource
  fi
  commit_file resource
}

# general resource help
#
function resource_help { cat <<_EOF
NAME

SYNOPSIS
	scs resource <value> [--assign] [<system>]
	scs resource <value> [--unassign|--list]

DESCRIPTION

OPTIONS

EXAMPLES

RETURN CODE
	scs returns 0 on success and non-zero on error.

AUTHOR
	William Strucke <wstrucke@gmail.com>

COPYRIGHT
	Copyright © 2014 William Strucke. License GPLv3+: GNU GPL version 3 or later <http://gnu.org/licenses/gpl.html>.
	This is free software: you are free to change and redistribute it.  There is NO WARRANTY, to the extent permitted by law.

SEE ALSO
	$0 help
_EOF
}

# show available resources
#
# optional:
#  $1  regex to filter list on
#
function resource_list {
  if ! [ -z "$1" ]; then
    NUM=$( grep -E "$1" ${CONF}/resource |wc -l |awk '{print $1}' ); N="matching"
  else
    NUM=$( wc -l ${CONF}/resource |awk '{print $1}' ); N="defined"
  fi
  if [ $NUM -eq 1 ]; then A="is"; S=""; else A="are"; S="s"; fi
  echo "There ${A} ${NUM} $N resource${S}."
  test $NUM -eq 0 && return
  # include assignment status in output
  for R in $( resource_list_unformatted "$1" |tr ' ' ',' ); do
    IFS="," read -r NAME TYPE VAL <<< "$R"
    test -z "$NAME" && NAME="-"
    printf -- "$NAME $TYPE $VAL"
    # [FORMAT:resource]
    grep -E "^$TYPE,$VAL," ${CONF}/resource |grep -qE ',(host|application),'
    if [ $? -eq 0 ]; then
      # ok... load the resource so we show what it's assigned to
      # [FORMAT:resource]
      IFS="," read -r TYPE VAL ASSIGN_TYPE ASSIGN_TO NAME DESC <<< "$( grep -E "^$TYPE,$VAL," ${CONF}/resource )"
      printf -- " $ASSIGN_TYPE:$ASSIGN_TO" |perl -pe 's/^ host/ system/'
    else
      printf -- " [unassigned]"
    fi
    printf -- "\n"
  done |column -t |perl -pe 's/^/   /'
}

# show available resources
#
# optional:
#  $1  regex to filter list on
#
function resource_list_unformatted {
  if ! [ -z "$1" ]; then
    # [FORMAT:resource]
    grep -E "$1" ${CONF}/resource |awk 'BEGIN{FS=","}{print $5,$1,$2}' |sort
  else
    # [FORMAT:resource]
    awk 'BEGIN{FS=","}{print $5,$1,$2}' ${CONF}/resource |sort
  fi
}

function resource_show {
  test $# -eq 1 || err "Provide the resource value"
  # [FORMAT:resource]
  grep -qE "^[^,]*,$1," ${CONF}/resource || err "Unknown resource"
  # [FORMAT:resource]
  IFS="," read -r TYPE VAL ASSIGN_TYPE ASSIGN_TO NAME DESC <<< "$( grep -E "^[^,]*,$1," ${CONF}/resource )"
  printf -- "Name: $NAME\nType: $TYPE\nValue: $VAL\nDescription: $DESC\nAssigned to $ASSIGN_TYPE: $ASSIGN_TO\n"
}

function resource_update {
  start_modify
  generic_choose resource "$1" C && shift
  # [FORMAT:resource]
  IFS="," read -r TYPE VAL ASSIGN_TYPE ASSIGN_TO NAME DESC <<< "$( grep -E "^[^,]*,$C," ${CONF}/resource )"
  get_input NAME "Name" --default "$NAME" --null
  get_input TYPE "Type" --options ip,cluster_ip,ha_ip --default "$TYPE"
  get_input VAL "Value" --nc --default "$VAL"
  # validate unique value
  if [ "$VAL" != "$C" ]; then
    # [FORMAT:resource]
    grep -qE "^[^,]*,${VAL//,/}," $CONF/resource && err "Error - not a unique resource value."
  fi
  get_input DESC "Description" --nc --null --default "$DESC"
  # [FORMAT:resource]
  perl -i -pe "s/^[^,]*,$C,.*/${TYPE},${VAL//,/},${ASSIGN_TYPE},${ASSIGN_TO},${NAME//,/},${DESC}/" ${CONF}/resource
  commit_file resource
}


#Section: HYPERVISOR
 #     # #     # ######  ####### ######  #     # ###  #####  ####### ######
 #     #  #   #  #     # #       #     # #     #  #  #     # #     # #     #
 #     #   # #   #     # #       #     # #     #  #  #       #     # #     #
 #######    #    ######  #####   ######  #     #  #   #####  #     # ######
 #     #    #    #       #       #   #    #   #   #        # #     # #   #
 #     #    #    #       #       #    #    # #    #  #     # #     # #    #
 #     #    #    #       ####### #     #    #    ###  #####  ####### #     #

#   --format: environment,hypervisor
function hypervisor_add_environment {
  hypervisor_exists "$1" || err "Unknown or missing hypervisor name."
  start_modify
  # get the environment
  generic_choose environment "$2" ENV
  # verify this mapping does not already exist
  # [FORMAT:hv-environment]
  grep -qE "^$ENV,$1\$" ${CONF}/hv-environment && err "That environment is already linked"
  # add mapping
  # [FORMAT:hv-environment]
  printf -- "$ENV,$1\n" >>${CONF}/hv-environment
  commit_file hv-environment
}

#   --format: loc-zone-alias,hv-name,interface
function hypervisor_add_network {
  hypervisor_exists "$1" || err "Unknown or missing hypervisor name."
  start_modify
  # get the network
  if [ -z "$2" ]; then
    network_list
    printf -- "\n"
    get_input C "Network to Modify (loc-zone-alias)"
  else
    test $( printf -- "$2" |perl -pe 's/[^-]*//g' |wc -c |awk '{print $1}' ) -eq 2 || err "Invalid format. Please ensure you are entering 'location-zone-alias'."
    C="$2"
  fi
  grep -qE "^${C//-/,}," ${CONF}/network || err "Unknown network"
  # verify this mapping does not already exist
  # [FORMAT:hv-network]
  grep -qE "^$C,$1," ${CONF}/hv-network && err "That network is already linked"
  # get the interface
  if [ -z "$3" ]; then get_input IFACE "Network Interface"; else IFACE="$3"; fi
  # add mapping
  # [FORMAT:hv-network]
  printf -- "$C,$1,$IFACE\n" >>${CONF}/hv-network
  commit_file hv-network
}

#   [<name>] [--add-network|--remove-network|--add-environment|--remove-environment|--poll|--search]
function hypervisor_byname {
  if [ "$1" == "--locate-system" ]; then hypervisor_locate_system ${@:2}; return; fi
  if [ "$1" == "--system-audit" ]; then hypervisor_system_audit ${@:2}; return; fi
  if [ "$1" == "--rank" ]; then hypervisor_rank ${@:2}; echo; return; fi
  if [ "$1" == "--uuid" ]; then hypervisor_qemu_uuid -q; return; fi
  hypervisor_exists "$1" || err "Unknown or missing hypervisor name."
  case "$2" in
    --add-environment) hypervisor_add_environment $1 ${@:3};;
    --add-network) hypervisor_add_network $1 ${@:3};;
    --poll) hypervisor_poll $1 ${@:3};;
    --register-key) hypervisor_register_key $1 ${@:3};;
    --remove-environment) hypervisor_remove_environment $1 ${@:3};;
    --remove-network) hypervisor_remove_network $1 ${@:3};;
    --search) hypervisor_search $1 ${@:3};;
  esac
}

#   --format: name,management-ip,location,vm-path,vm-min-disk(mb),min-free-mem(mb),enabled
function hypervisor_create {
  start_modify
  # get user input and validate
  get_input NAME "Hostname"
  # validate unique name
  hypervisor_exists "$1" && err "Hypervisor already defined."
  while ! $(valid_ip "$IP"); do get_input IP "Management IP"; done
  get_input LOC "Location" --options "$( location_list_unformatted |replace )"
  get_input VMPATH "VM Storage Path"
  get_input MINDISK "Disk Space Minimum (MB)" --regex '^[0-9]*$'
  get_input MINMEM "Memory Minimum (MB)" --regex '^[0-9]*$'
  get_yn ENABLED "Enabled (y/n)"
  # add
  # [FORMAT:hypervisor]
  printf -- "${NAME},${IP},${LOC},${VMPATH},${MINDISK},${MINMEM},${ENABLED}\n" >>$CONF/hypervisor
  commit_file hypervisor
}

function hypervisor_delete {
  generic_delete hypervisor $1 || return
  # also delete from hv-environment and hv-network
  # [FORMAT:hv-environment]
  perl -i -ne "print unless /^[^,]*,$1\$/" $CONF/hv-environment
  # [FORMAT:hv-network]
  perl -i -ne "print unless /^[^,]*,$1,/" $CONF/hv-network
  commit_file hv-environment hv-network
}

# checks if a hypervisor is defined
#
function hypervisor_exists {
  test $# -eq 1 || return 1
  # [FORMAT:hypervisor]
  grep -qE "^$1," $CONF/hypervisor || return 1
}

# general hypervisor help
#
function hypervisor_help { cat <<_EOF
NAME
	Hypervisors

SYNOPSIS
	scs hypervisor --locate-system <system_name> [--quick] | --system-audit | --rank | --uuid
	scs hypervisor <name> [--add-network|--remove-network|--add-environment|--remove-environment|--poll|--register-key|--search]

DESCRIPTION
	Hypervisors are libvirt/qemu CentOS Linux servers that are used for deployment and/or management of systems.

	Networks must be linked to hypervisors in order to build or deploy systems to them.  Environments must be
	linked in order for automatic system builds to function properly.  Each hypervisor can be linked to multiple
	and overlapping environments and networks.  They do not have to have identical network configurations though
	it is strongly recommended to configure them identically, where possible.

	Hypervisors should have the following scripts installed:
		/usr/local/utils/kvm
		/usr/local/utils/kvm-install.sh

	A future release should eliminate the external dependencies.

OPTIONS
	hypervisor create
		Define a hypervisor.

	hypervisor delete [<name>]
		Remove a hypervisor.  This will prevent scs from being able to locate systems on the removed host.

	hypervisor list [--location <string>] [--enabled] [--environment <string>] [--network <string>] [--backing <string>]
		List registered hypervisors.

		--location <string>	limit to the specified location
		--enabled		limit to enabled hypervisors (this also checks disk/memory minimums)
		--environment <string>	limit to the specified environment
		--network <string>	limit to the specified network (may be specified up to two times)
		--backing <string>	limit to hypervisors containing the specified backing image

	hypervisor show [<name>]
		Show hypervisor details, including configured network interfaces and linked environments.

	hypervisor update [<name>]
		Update hypervisor details, including enabling or disabling use of the host.

	hypervisor --locate-system <system_name> [--quick]
		Locate all hypervisors a system is registered on.  This function causes scs to lock due to the
		way it is implemented.

		The '--quick' flag will cause the function to simply output the last known configuration for a
		system, provided a location is known.  If the system has never been found a full search will
		be performed, which is the same behavior as if '--quick' was not specified.

	hypervisor --rank [--avoid <string>] hypervisor1 hypervisor2 ...
		Given a list of one or more registered hypervisors, rank them according to available resources
		and return the top ranked system.  This function is used internally to identify which
		hypervisor a host should be deployed to, given a pre-selected list of compatible systems.

		If --avoid is provided, the hypervisors will also be checked for a running system matching
		the provided substring.  If a match is found that hypervisor will not be returned unless the
		match is also found on all other provided hosts.

	hypervisor --system-audit
		System audit runs \`hypervisor --locate-system\` for every registered system.

	hypervisor --uuid
		Generate a globally unique id (guid) and mac address for a vm across all registered hypervisors.

	hypervisor <name> --add-network
		Link a registered network to a hypervisor on an interface.

	hypervisor <name> --remove-network
		Unlink a network from a hypervisor.

	hypervisor <name> --add-environment
		Link an environment to a hypervisor.

	hypervisor <name> --remove-environment
		Unlink an environment from a hypervisor.

	hypervisor <name> --poll
		Connect to the hypervisor and report back memory and disk utilization, and their respective values
		as a percentage of the configured minimums for the host.

	hypervisor <name> --register-key [--sudo <sudo_user>] <remote-user> <private-key>
		Register your SSH public key on the hypervisor under the specified user account.  The remote user
		account must exist and must be authorized for remote login.  You will be prompted for the user's
		password to add the key.

		The <private-key> argument is the path on your machine to the SSH private key.  The public key
		will be generated from this private key in order to validate both keys, and the private key can
		not be encrypted.

		If '--sudo' is provided then login with the sudo_user account and elevate privileges to
		remote-user to set up the key.

	hypervisor <name> --search <string>
		Search a hypervisor for virtual machines matching the provided string.  The string will be passed to
		grep so partial matches are valid.

EXAMPLES

RETURN CODE
	scs returns 0 on success and non-zero on error.

AUTHOR
	William Strucke <wstrucke@gmail.com>

COPYRIGHT
	Copyright © 2014 William Strucke. License GPLv3+: GNU GPL version 3 or later <http://gnu.org/licenses/gpl.html>.
	This is free software: you are free to change and redistribute it.  There is NO WARRANTY, to the extent permitted by law.

SEE ALSO
	$0 help
_EOF
}

# show the configured hypervisors
#
# optional:
#   --location <string>     limit to the specified location
#   --enabled               limit to enabled hypervisors (this also checks disk/memory minimums)
#   --environment <string>  limit to the specified environment
#   --network <string>      limit to the specified network (may be specified up to two times)
#   --backing <string>      limit to hypervisors containing the specified backing image
#
function hypervisor_list {
 local NUM A S LIST N NL HypervisorIP VMPath MinDisk MinMem
 NUM=$( wc -l ${CONF}/hypervisor |awk '{print $1}' )
  if [ $# -eq 0 ]; then
    if [ $NUM -eq 1 ]; then A="is"; S=""; else A="are"; S="s"; fi
    echo "There ${A} ${NUM} defined hypervisor${S}."
    test $NUM -eq 0 && return
    awk 'BEGIN{FS=","}{print $1}' ${CONF}/hypervisor |sort |perl -pe 's/^/   /'
  else
    if [ $NUM -eq 0 ]; then return; fi
    LIST="$( awk 'BEGIN{FS=","}{print $1}' ${CONF}/hypervisor |tr '\n' ' ' )"
    while [ $# -gt 0 ]; do case "$1" in
      --location)
        NL=""
        for N in $LIST; do
          # [FORMAT:hypervisor]
          grep -qE '^'$N',[^,]*,'$2',' ${CONF}/hypervisor && NL="$NL $N"
        done; LIST="$NL"; shift
        ;;
      --enabled)
        NL=""
        for N in $LIST; do
          # [FORMAT:hypervisor]
          grep -qE '^'$N',([^,]*,){5}y' ${CONF}/hypervisor
          if [ $? -eq 0 ]; then
            [ $( hypervisor_poll $N --disk 2>/dev/null ) -eq 0 ] && continue
            [ $( hypervisor_poll $N --mem 2>/dev/null ) -eq 0 ] && continue
            NL="$NL $N"
          fi
        done; LIST="$NL"; shift
        ;;
      --environment)
        NL=""
        for N in $LIST; do
          # [FORMAT:hv-environment]
          grep -qE '^'$2','$N'$' ${CONF}/hv-environment && NL="$NL $N"
        done; LIST="$NL"; shift
        ;;
      --network)
        NL=""
        for N in $LIST; do
          # [FORMAT:hv-network]
          grep -qE '^'$2','$N',' ${CONF}/hv-network && NL="$NL $N"
        done; LIST="$NL"; shift
        ;;
      --backing)
        system_exists $2 || err "Invalid system"
        NL=""
        for N in $LIST; do
          # [FORMAT:hypervisor]
          read -r HypervisorIP VMPath <<< "$( grep -E "^$N," ${CONF}/hypervisor |awk 'BEGIN{FS=","}{print $2,$4}' )"
          check_host_alive $HypervisorIP || continue
          ssh_remote_command -d -q $HypervisorIP "test -f ${VMPath}/${BACKING_FOLDER}${2}.img" && NL="$NL $N"
        done; LIST="$NL"; shift
        ;;
      *) err "Invalid argument";;
    esac; shift; done
    for N in $LIST; do printf -- "$N\n"; done
  fi
}

# locate the hypervisor a system is installed on
#
# if more than one is found (i.e. due to shared filesystems) the HV the VM is running
#   on will be returned. if it is not running, one of the HVs will be picked and
#   returned
#
# --all                 show all hosts this system was found on
# --quick               try to use the cached location (if available)
# --search-as-backing   force search as a backing image regardless of system configuration
# --search-as-single    force search as a single regardless of system configuration
#
function hypervisor_locate_system {
  # !!FIXME!! -- This needs to not lock the repository, like, ever.
  system_exists $1 || err "Unknown system"

  # variable scope
  local NAME H HV PREF BUILD IP LOC EN VIRTUAL BASE_IMAGE OVERLAY ON OFF HIP ENABLED \
        VM STATE FOUND VMPATH ALL=0 QUICK=0 ForceBacking=0 ForceSingle=0 SystemBuildDate \
        Cache SystemLock

  # load the system
  # [FORMAT:system]
  IFS="," read -r NAME BUILD IP LOC EN VIRTUAL BASE_IMAGE OVERLAY SystemLock SystemBuildDate <<< "$( grep -E "^$1," ${CONF}/system )"; shift
  test "$VIRTUAL" == "n" && err "Not a virtual machine"

  # process args
  while [ $# -ne 0 ]; do case $1 in
    --all)                ALL=1;;
    --quick)              QUICK=1;;
    --search-as-backing)  ForceBacking=1;;
    --search-as-single)   ForceSingle=1;;
  esac; shift; done

  if [ $ForceBacking -eq 1 ]; then BASE_IMAGE="y"; fi
  if [ $ForceSingle -eq 1 ] ; then BASE_IMAGE="n"; fi

  # cache check
  if [ $QUICK -eq 1 ]; then
    if [ $ALL -eq 1 ]; then
      # [FORMAT:hv-system]
      grep -E '^'$NAME',' ${CONF}/hv-system |awk 'BEGIN{FS=","}{print $2}' |sort
      grep -qE '^'$NAME',' ${CONF}/hv-system && return 0 || return 1
    fi
    # [FORMAT:hv-system]
    while read -r NAME H PREF; do
      if [[ -z "$HV" || "$PREF" == "y" ]]; then HV=$H; fi
    done <<< "$( grep -E '^'$NAME',' ${CONF}/hv-system |tr ',' ' ' )"
    if ! [ -z "$HV" ]; then printf -- '%s\n' "$HV"; return 0; fi
  fi

  # load hypervisors
  LIST=$( hypervisor_list --location $LOC )
  test -z "$LIST" && return 1

  # check if there is a preferred HV already
  # [FORMAT:hv-system]
  PREF="$( grep -E "^$NAME,[^,]*,y\$" ${CONF}/hv-system |awk 'BEGIN{FS=","}{print $2}' )"
  # [FORMAT:hv-system]
  Cache="$( grep -E "^$NAME," ${CONF}/hv-system |perl -pe 's/[^,]*,([^,]*),.*/\1/' |tr '\n' ' ' |perl -pe 's/ $//' )"

  # [FORMAT:hv-system]
  #perl -i -ne "print unless /^${NAME},/" ${CONF}/hv-system >/dev/null 2>&1

  # set defaults
  for HV in $LIST; do
    # load the host
    # [FORMAT:hypervisor]
    read HIP VMPATH ENABLED <<<"$( grep -E "^$HV," ${CONF}/hypervisor |awk 'BEGIN{FS=","}{print $2,$4,$7}' )"
    test "$ENABLED" == "y" || continue
    # test the connection
    check_host_alive $HIP || continue
    # search
    if [ "$BASE_IMAGE" == "y" ]; then
      VM=$( ssh_remote_command -d $HIP "ls ${VMPATH}/${BACKING_FOLDER}${NAME}.img 2>/dev/null |perl -pe 's/\.img//'" )
      if [ -z "$VM" ]; then STATE=""; else STATE="shut"; fi
    else
      read VM STATE <<<"$( ssh_remote_command -d $HIP "virsh list --all |awk '{print \$2,\$3}' |grep -vE '^(Name|\$)'" |grep -E "^$NAME " )"
    fi
    test -z "$VM" && continue
    if [ "$STATE" == "shut" ]; then OFF="$HV"; else ON="$HV"; fi
    # check the cache
    printf -- ' %s ' "$Cache" |grep -q " $HV "
    if [[ $? -ne 0 ]]; then
      printf -- '%s,%s,n\n' "$NAME" "$HV" >>${CONF}/hv-system
    else
      Cache="$( printf -- '%s' "$Cache" |perl -pe "s/ ?$HV ?//" )"
    fi
  done

  # remove hosts that were not found
  for HV in $Cache; do perl -i -ne "print unless /[^,]*,$HV,/" ${CONF}/hv-system >/dev/null 2>&1; done

  # check results
  if ! [ -z "$OFF" ]; then FOUND="$OFF"; fi
  if ! [ -z "$ON" ]; then FOUND="$ON"; PREF="$ON"; fi

  # update hypervisor-system map to set the preferred master
  # [FORMAT:hv-system]
  if [[ -n "$PREF" ]]; then perl -i -pe "s/^${NAME},${PREF},.*/${NAME},${PREF},y/" ${CONF}/hv-system; fi
  commit_file hv-system

  # output results and return status
  if [ $ALL -eq 1 ]; then
    # [FORMAT:hv-system]
    grep -E '^'$NAME',' ${CONF}/hv-system |awk 'BEGIN{FS=","}{print $2}' |sort
    grep -qE '^'$NAME',' ${CONF}/hv-system && return 0 || return 1
  fi
  if ! [ -z "$FOUND" ]; then printf -- '%s\n' $FOUND; return 0; fi
  return 1
}

# poll the hypervisor for current system status
#   --format: name,management-ip,location,vm-path,vm-min-disk(mb),min-free-mem(mb),enabled
#
# optional:
#   --disk   only display free disk in MB
#   --mem    only display free memory in MB
#
function hypervisor_poll {
  hypervisor_exists "$1" || err "Unknown or missing hypervisor name."
  local NAME IP LOC VMPATH MINDISK MINMEM ENABLED FREEMEM MEMPCT N M ONE FIVE FIFTEEN
  # load the host
  # [FORMAT:hypervisor]
  IFS="," read -r NAME IP LOC VMPATH MINDISK MINMEM ENABLED <<< "$( grep -E "^$1," ${CONF}/hypervisor )"
  # test the connection
  check_host_alive $IP || err "Hypervisor is not accessible at this time"
  # collect memory usage
  FREEMEM=$( ssh_remote_command -d $IP "free -m |head -n3 |tail -n1 |awk '{print \$NF}'" )
  MEMPCT=$( echo "scale=2;($FREEMEM / $MINMEM)*100" |bc |perl -pe 's/\..*//' )
  # optionally only return memory
  if [ "$2" == "--mem" ]; then
    # if memory is at or below minimum mask it as 0
    if [ $(( $FREEMEM - $MINMEM )) -le 0 ]; then printf -- "0"; else printf -- "$FREEMEM"; fi
    return 0
  fi
  # collect disk usage
  N=$( ssh_remote_command -d $IP "df -h $VMPATH |tail -n1 |awk '{print \$3}'" )
  case "${N: -1}" in
    T) M="* 1024 * 1024";;
    G) M="* 1024";;
    M) M="* 1";;
    k) M="/ 1024";;
    b) M="/ 1024 / 1024";;
    *) err "Unknown size qualifer in '$N'";;
  esac
  FREEDISK=$( echo "${N%?} $M" |bc |perl -pe 's/\..*//' )
  DISKPCT=$( echo "scale=2;($FREEDISK / $MINDISK)*100" |bc |perl -pe 's/\..*//' )
  # optionally only return disk space
  if [ "$2" == "--disk" ]; then
    # if disk is at or below minimum mask it as 0
    if [ $(( $FREEDISK - $MINDISK )) -le 0 ]; then printf -- "0"; else printf -- "$FREEDISK"; fi
    return 0
  fi
  # collect load data
  IFS="," read -r ONE FIVE FIFTEEN <<< "$( ssh_remote_command -d $IP "uptime |perl -pe 's/.* load average: //'" )"
  # output results
  printf -- "Name: $NAME\nAvailable Disk (MB): $FREEDISK (${DISKPCT}%% of minimum)\nAvailable Memory (MB): $FREEMEM (${MEMPCT}%% of minimum)\n1-minute Load Avg: $ONE\n5-minute Load Ave: $FIVE\n15-minute Load Avg: $FIFTEEN\n"
}

# generate a unique system uuid and mac address for a qemu virtual machine
#
# arguments:
#  -u  Validate Uniqueness of assigned UUIDs and MAC Addresses ONLY
#  -v  Verbose Output
#  -q  Generate a unique UUID/MAC ONLY
#  -?  Display Usage
#
function hypervisor_qemu_uuid {
  # variables
  local ALL_HV=$( hypervisor_list | tr '\n' ' ' )
  local HVS=""
  local TEMP="/tmp/kvm-uuid.$$"
  local XMLPATH="/etc/libvirt/qemu"
  local VERBOSE=0
  local VALIDATE=1
  local GENERATE=1
  local QUIET=0
  local DUPES=0

  # process arguments
  while [ $# -gt 0 ]; do case $1 in
    '-u') GENERATE=0;;
    '-v') VERBOSE=1;;
    '-q') VALIDATE=0; QUIET=1;;
    *) usage;;
  esac; shift; done

  # validate all HVs are online and accessible
  for H in $ALL_HV; do
    if [ $VERBOSE -eq 1 ]; then echo -n "Verifying hypervisor is online... " >&2; fi
    check_host_alive $H
    if [ $? -ne 0 ]; then
      test $VERBOSE -eq 1 && echo "error connecting to $H!" >&2
    else
      HVS="$( printf -- "$HVS $H" |perl -pe 's/^ //' )"
    fi
  done

  test -z "$HVS" && exit 1

  # enumerate all addresses currently in use
  for H in $HVS; do ssh_remote_command $H "grep -E '<(uuid|mac address)' ${XMLPATH}/*.xml"; done |sort |uniq |awk '{print $2,$3}' |perl -pe 's%[ \t]*[0-9]* <%%; s%'"'"'%%g; s%<?/[a-z]*>%%; s%( address=|>)% %' >$TEMP 2>/dev/null

  if [ $VALIDATE -eq 1 ]; then
    # MAC
    for M in $( grep mac $TEMP |sort |uniq -c |grep -vE '^ *1' |awk '{print $3}' ); do
      echo "**WARNING** Duplicate MAC Address '$M' found!"; DUPES=1
      for H in $HVS; do
        R=$( ssh_remote_command $H "cd ${XMLPATH}; grep '$M' *.xml |perl -pe 's%\.xml.*%%'" |replace |perl -pe 's%,$%%' )
        if ! [ -z "$R" ]; then echo "  [$H] $R"; fi
      done
    done

    # UUID
    for U in $( grep uuid $TEMP |sort |uniq -c |grep -vE '^ *1' |awk '{print $3}' ); do
      echo "**WARNING** Duplicate UUID '$U' found!"; DUPES=1
      for H in $HVS; do
        R=$( ssh_remote_command $H "cd ${XMLPATH}; grep '$U' *.xml |perl -pe 's%\.xml.*%%'" |replace |perl -pe 's%,$%%' )
        if ! [ -z "$R" ]; then echo "  [$H] $R"; fi
      done
    done
  fi

  if [ $GENERATE -eq 1 ]; then
    # find the next available MAC
    MAC="54:52:00$( < /dev/urandom tr -dc a-f0-9 |head -c6 |perl -pe 's%(..)%:\1%g' )"
    while [ $( grep -ic $MAC $TEMP ) -gt 0 ]; do
      MAC="54:52:00$( < /dev/urandom tr -dc a-f0-9 |head -c6 |perl -pe 's%(..)%:\1%g' )"
    done

    # find the next available UUID
    UUID=$( uuidgen )
    while [ $( grep -ic $UUID $TEMP ) -gt 0 ]; do UUID=$( uuidgen ); done

    test $QUIET -eq 0 && echo
    echo "UUID       : $UUID"
    echo "MAC Address: $MAC"
  fi

  if [[ $VALIDATE -eq 1 && $DUPES -eq 1 ]]; then
    exit 1
  elif [ $VALIDATE -eq 1 ]; then
    echo "All registered physical addresses are unique"
  fi
}

# given a list of one or more hypervisors return the top ranked system based on
#   available resources
#
# [--avoid <string>]  optional string to match on each hypervisor.  if all hosts are valid, exclude any
#                     with running VMs matching this string. if all available hosts match the string,
#                     then ignore it entirely.
#
function hypervisor_rank {
  test -z "$1" && return 1
  local AVOID
  # optional --avoid argument, to avoid putting a vm alongside another
  if [ "$1" == "--avoid" ]; then AVOID="$2"; shift 2; fi
  # create an array from the input list of hosts
  LIST=( $@ )
  # special case where only one host is provided
  if [ ${#LIST[@]} -eq 1 ]; then printf -- ${LIST[0]}; return 0; fi
  # start comparing at zero so first result is always the first best
  local DISK=0 MEM=0 D=0 M=0 SEL="" BACKUPSEL=""
  for ((i=0;i<${#LIST[@]};i++)); do
    # get the stats from the host
    D=$( hypervisor_poll ${LIST[$i]} --disk 2>/dev/null )
    test -z "$D" && continue
    M=$( hypervisor_poll ${LIST[$i]} --mem 2>/dev/null )
    # this is the tricky part -- how to we determine which is 'better' ?
    # what if one host has lots of free disk space but no memory?
    # I am going to rank free memory higher than CPU -- the host with the most memory unless they are very close
    C=$( echo "scale=2; (($M + 1) - ($MEM + 1)) / ($MEM + 1) * 100" |bc |perl -pe 's/\..*//' )
    if [ $C -gt 5 ]; then
      # greater than 5% more memory on this hypervisor, set it as preferred
      # ... but first check for avoidance
      if [[ ! -z "$AVOID" && ! -z "$( hypervisor_search ${LIST[$i]} $AVOID )" ]]; then
        # found a match, don't use this HV
        # since it already checked out set is a the backup if there is not one already
        test -z "$BACKUPSEL" && BACKUPSEL=${LIST[$i]}
      else
        MEM=$M; DISK=$D
        SEL=${LIST[$i]}
      fi
    fi
  done
  # if nothing was found, use the backup (in case of avoidance)
  if [ -z "$SEL" ]; then SEL=$BACKUPSEL; fi
  # if we still do not have anything, then no joy
  if [ -z "$SEL" ]; then err "Error ranking hypervisors"; fi
  printf -- $SEL
}

# register an ssh key on a hypervisor
#
function hypervisor_register_key {
  local IP
  hypervisor_exists "$1" || err "Unknown or missing hypervisor name."
  if [[ $# -lt 3 && $# -gt 6 ]]; then hypervisor_register_key_help >&2; exit 1; fi
  IP=$( hypervisor_show $1 --brief |grep Address |cut -d' ' -f3 )
  valid_ip $IP || err "The specified hypervisor has an invalid management address."
  if [ $# -eq 5 ]; then
    if [ "$2" != "--sudo" ]; then hypervisor_register_key_help >&2; exit 1; fi
    if [[ "$6" == "--debug" ]]; then
      register_ssh_key --host "$IP" --sudo "$3" --user "$4" --key "$5" --debug
    else
      register_ssh_key --host "$IP" --sudo "$3" --user "$4" --key "$5"
    fi
  else
    if [[ "$4" == "--debug" ]]; then
      register_ssh_key --host "$IP" --user "$2" --key "$3" --debug
    else
      register_ssh_key --host "$IP" --user "$2" --key "$3"
    fi
  fi
}
function hypervisor_register_key_help { cat <<_EOF
Usage: $0 hypervisor <name> --register-key [--sudo <sudo_user>] <user-name> <private-key-file>

Register an existing public/private key pair for key-based authentication
to a remote hypervisor under the specified user account.  You must have
the password and authorization to log in to the remote server.

If --sudo is provided, log into the hypervisor as <sudo_user> and use
the provided password (you will be prompted for it) to elevate
privileges to access the target account.
_EOF
}

function hypervisor_remove_environment {
  hypervisor_exists "$1" || err "Unknown or missing hypervisor name."
  start_modify
  # get the environment
  generic_choose environment "$2" ENV
  # verify this mapping exists
  # [FORMAT:hv-environment]
  grep -qE "^$ENV,$1\$" ${CONF}/hv-environment || return
  # remove mapping
  # [FORMAT:hv-environment]
  perl -i -ne "print unless /^${ENV},$1/" ${CONF}/hv-environment
  commit_file hv-environment
}

function hypervisor_remove_network {
  hypervisor_exists "$1" || err "Unknown or missing hypervisor name."
  start_modify
  # get the network
  if [ -z "$2" ]; then
    network_list
    printf -- "\n"
    get_input C "Network to Modify (loc-zone-alias)"
  else
    test $( printf -- "$2" |perl -pe 's/[^-]*//g' |wc -c |awk '{print $1}' ) -eq 2 || err "Invalid format. Please ensure you are entering 'location-zone-alias'."
    C="$2"
  fi
  grep -qE "^${C//-/,}," ${CONF}/network || err "Unknown network"
  # verify this mapping already exists
  # [FORMAT:hv-network]
  grep -qE "^$C,$1," ${CONF}/hv-network || return
  # remove mapping
  # [FORMAT:hv-network]
  perl -i -ne "print unless /^$C,$1,/" ${CONF}/hv-network
  commit_file hv-network
}

# search for running virtual machines matching a string
#
function hypervisor_search {
  hypervisor_exists "$1" || err "Unknown or missing hypervisor name."
  # load the host
  # [FORMAT:hypervisor]
  IFS="," read -r NAME IP LOC VMPATH MINDISK MINMEM ENABLED <<< "$( grep -E "^$1," ${CONF}/hypervisor )"
  # test the connection
  check_host_alive $IP || err "Hypervisor is not accessible at this time"
  # validate search string
  test -z "$2" && err "Missing search operand"
  # search
  local LIST=$( ssh_remote_command -d $IP "virsh list |awk '{print \$2}' |grep -vE '^(Name|\$)'" |grep "$2" )
  test -z "$LIST" && return 1
  printf -- "$LIST\n"
}

#   --format: name,management-ip,location,vm-path,vm-min-disk(mb),min-free-mem(mb),enabled
function hypervisor_show {
  hypervisor_exists "$1" || err "Unknown or missing hypervisor name."
  local NAME IP LOC VMPATH MINDISK MINMEM ENABLED BRIEF=0
  [ "$2" == "--brief" ] && BRIEF=1
  # load the host
  # [FORMAT:hypervisor]
  IFS="," read -r NAME IP LOC VMPATH MINDISK MINMEM ENABLED <<< "$( grep -E "^$1," ${CONF}/hypervisor )"
  # output the status/summary
  printf -- "Name: $NAME\nManagement Address: $IP\nLocation: $LOC\nVM Storage: $VMPATH\nReserved Disk (MB): $MINDISK\nReserved Memory (MB): $MINMEM\nEnabled: $ENABLED\n"
  test $BRIEF -eq 1 && return
  # get networks
  printf -- "\nNetwork Interfaces:\n"
  # [FORMAT:hv-network]
  grep -E ",$1," ${CONF}/hv-network |awk 'BEGIN{FS=","}{print $3":",$1}' |perl -pe 's/^/  /' |sort
  # get environments
  printf -- "\nLinked Environments:\n"
  # [FORMAT:hv-environment]
  grep -E ",$1\$" ${CONF}/hv-environment |perl -pe 's/^/  /; s/,.*//' |sort
  echo
}

# audit all virtual machines to locate which hypervisor they are on, to update the hv-system map
#
function hypervisor_system_audit {
  start_modify
  # load all virtual machines
  # [FORMAT:system]
  LIST=$( grep -E '^([^,]*,){5}y,' ${CONF}/system |awk 'BEGIN{FS=","}{print $1}' |sort )
  test -z "$LIST" && return
  # locate each virtual machine
  printf -- 'Please wait..'
  for S in $LIST; do hypervisor_locate_system $S >/dev/null 2>&1; printf -- '.'; done
  printf -- ' done\n'
}

#   --format: name,management-ip,location,vm-path,vm-min-disk(mb),min-free-mem(mb),enabled
function hypervisor_update {
  start_modify
  generic_choose hypervisor "$1" C && shift
  # [FORMAT:hypervisor]
  IFS="," read -r NAME ORIGIP LOC VMPATH MINDISK MINMEM ENABLED <<< "$( grep -E "^$C," ${CONF}/hypervisor )"
  get_input NAME "Hostname" --default "$NAME"
  # validate unique name if it is changed
  test "$NAME" != "$C" && grep -qE "^$NAME," $CONF/hypervisor && err "Hypervisor already defined."
  while ! $(valid_ip "$IP"); do get_input IP "Management IP" --default "$ORIGIP" ; done
  get_input LOC "Location" --options "$( location_list_unformatted |replace )" --default "$LOC"
  get_input VMPATH "VM Storage Path" --default "$VMPATH"
  get_input MINDISK "Disk Space Minimum (MB)" --regex '^[0-9]*$' --default "$MINDISK"
  get_input MINMEM "Memory Minimum (MB)" --regex '^[0-9]*$' --default "$MINMEM"
  get_yn ENABLED "Enabled (y/n)" --default "$ENABLED"
  # [FORMAT:hypervisor]
  perl -i -pe "s%$C,.*%${NAME},${IP},${LOC},${VMPATH},${MINDISK},${MINMEM},${ENABLED}%" ${CONF}/hypervisor
  if [ "$NAME" != "$C" ]; then
    # [FORMAT:hv-environment]
    perl -i -pe "s/,$C\$/,$NAME/" ${CONF}/hv-environment
    # [FORMAT:hv-network]
    perl -i -pe "s%^([^,]*),$C,(.*)\$%\1,${NAME},\2%" ${CONF}/hv-network
  fi
  commit_file hypervisor hv-environment hv-network
}


#Section: SYSTEM
  #####  #     #  #####  ####### ####### #     #
 #     #  #   #  #     #    #    #       ##   ##
 #         # #   #          #    #       # # # #
  #####     #     #####     #    #####   #  #  #
       #    #          #    #    #       #     #
 #     #    #    #     #    #    #       #     #
  #####     #     #####     #    ####### #     #

# system functions
#
# <value> [--audit|--check|--deploy|--release|--vars]
function system_byname {
  system_exists "$1" || err "Unknown or missing system name"
  # function
  case "$2" in
    --audit)               system_audit $1 ${@:3};;
    --check)               system_check $1 ${@:3};;
    --convert)             system_convert $1 ${@:3};;
    --deploy)              system_deploy $1 ${@:3};;
    --deprovision)         system_deprovision $1 ${@:3};;
    --distribute)          system_distribute $1 ${@:3};;
    --lock)                system_lock $1;;
    --provision)           system_provision $1 ${@:3};;
    --push-build-scripts)  system_push_build_scripts $1 ${@:3};;
    --register-key)        system_register_key $1 ${@:3};;
    --release)             system_release $1;;
    --start-remote-build)  system_start_remote_build $1 ${@:3};;
    --type)                system_type $1;;
    --unlock)              system_unlock $1;;
    --uptime)              system_uptime $1;;
    --vars)                system_vars $1;;
    --vm-add-disk)         system_vm_disk_create $1 ${@:3};;
    --vm-disks)            system_vm_disks $1;;
  esac
}

# audit a system against the generated configuration
#
# requires:
#  $1  system name
#
# optional:
#   --no-prompt   do not ask to review changes, just show differences
#
function system_audit {
  system_exists "$1" || err "Unknown or missing system name"
  local VALID=0 FILE F SkipCheck SkipPrompt=0 System="$1"; shift
  local NAME BUILD IP LOC EN VIRTUAL BASE_IMAGE OVERLAY SystemLock SystemBuildDate

  # process arguments
  while [ $# -gt 0 ]; do case $1 in
    --no-prompt) SkipPrompt=1;;
    *) err "invalid argument";;
  esac; shift; done

  # load the system
  # [FORMAT:system]
  IFS="," read -r NAME BUILD IP LOC EN VIRTUAL BASE_IMAGE OVERLAY SystemLock SystemBuildDate <<< "$( grep -E "^$System," ${CONF}/system )"
  # test connectivity
  check_host_alive $System || err "System $System is not accessible at this time"

  # generate the release
  echo "Generating release..."
  FILE=$( system_release $System |tail -n1 |perl -pe 's/\.bsx/.cpio.gz/' )
  test -s "$FILE" || err "Error generating release"

  # prepare the release directory
  echo "Extracting..."
  mkdir -p $TMP/release/{REFERENCE,ACTUAL}

  # switch to the release root
  pushd $TMP/release/REFERENCE >/dev/null 2>&1

  # extract release to local directory
  gzip -dc $FILE |cpio -idm 2>/dev/null || err "Error extracting release to local directory"

  # clean up temporary release archive
  rm -f $FILE

  # move the stat file out of the way
  mv scs-stat ../

  # remove scs deployment scripts for audit
  rm -f scs-*

  # pull down the files to audit
  echo "Retrieving current system configuration..."
  for F in $( find . -type f |perl -pe 's%^\./%%' ); do
    mkdir -p $TMP/release/ACTUAL/$( dirname $F )
    scp -i $SCS_KeyFile -p $SCS_RemoteUser@$System:/$F $TMP/release/ACTUAL/$F >/dev/null 2>&1
  done
  ssh_remote_command -d $System "stat -c '%N %U %G %a %F' $( awk '{print $1}' $TMP/release/scs-stat |tr '\n' ' ' ) 2>/dev/null |perl -pe 's/regular (empty )?file/file/; s/symbolic link/symlink/'" |perl -pe 's/[`'"'"']*//g' >$TMP/release/scs-actual

  # review differences
  echo "Analyzing configuration..."
  for F in $( find . -type f |perl -pe 's%^\./%%' ); do
    SkipCheck=0

    if [ -f $TMP/release/ACTUAL/$F ]; then

      if [[ "$( file -b $TMP/release/REFERENCE/$F )" == "ASCII text" && -n "$( head -n1 $TMP/release/REFERENCE/$F |grep -- "-----BEGIN CERTIFICATE-----" )" ]]; then
        # this appears to be a certificate
        SkipCheck=1
        if [[ "$( openssl x509 -noout -modulus -in $TMP/release/REFERENCE/$F |openssl md5 |cut -d' ' -f2 )" != "$( openssl x509 -noout -modulus -in $TMP/release/ACTUAL/$F |openssl md5 |cut -d' ' -f2 )" ]]; then
          VALID=1
          echo "Deployed certificate and reference do not match: $F"
        fi
      elif [[ "$( file -b $F )" == "ASCII text" && -n "$( head -n1 $F |grep -- "-----BEGIN RSA PRIVATE KEY-----" )" ]]; then
        # this appears to be a private key
        SkipCheck=1
        if [[ "$( openssl rsa -noout -modulus -in $TMP/release/REFERENCE/$F |openssl md5 |cut -d' ' -f2 )" != "$( openssl rsa -noout -modulus -in $TMP/release/ACTUAL/$F |openssl md5 |cut -d' ' -f2 )" ]]; then
          VALID=1
          echo "Deployed private key and reference do not match: $F"
        fi
      fi

      if [[ $SkipCheck -eq 0 && $( md5s $TMP/release/{REFERENCE,ACTUAL}/$F |uniq |wc -l |awk '{print $1}' ) -gt 1 ]]; then
        VALID=1
        echo "Deployed file and reference do not match: $F"
        if [[ $SkipPrompt -ne 1 ]]; then
          get_yn DF "Do you want to review the differences (y/n/d) [Enter 'd' for diff only]?" --extra d
          test "$DF" == "y" && vimdiff $TMP/release/{REFERENCE,ACTUAL}/$F
          test "$DF" == "d" && diff -c $TMP/release/{REFERENCE,ACTUAL}/$F
        else
          diff $TMP/release/{REFERENCE,ACTUAL}/$F
        fi
      fi

    elif [ $( file_size $TMP/release/REFERENCE/$F ) -eq 0 ]; then
      echo "Ignoring empty file $F"
    else
      echo "WARNING: Remote system is missing file: $F"
      VALID=1
    fi
  done
  echo "Analyzing permissions..."
  diff $TMP/release/scs-stat $TMP/release/scs-actual
  if [ $? -ne 0 ]; then VALID=1; fi
  test $VALID -eq 0 && echo -e "\nSystem audit PASSED" || echo -e "\nSystem audit FAILED"
  exit $VALID
}

# check system configuration for validity (does it look like it will deploy OK?)
#
function system_check {
  system_exists "$1" || err "Unknown or missing system name"
  local FILES System=$1 VALID=0 VERBOSE=0; shift
  local NAME BUILD IP LOC EN VIRTUAL BASE_IMAGE OVERLAY SystemLock SystemBuildDate \
        FNAME FPTH FTYPE FOWNER FGROUP FOCTAL FTARGET FDESC

  while [ $# -gt 0 ]; do case "$1" in
    -v|--verbose) VERBOSE=1;;
  esac; shift; done

  # ensure the temp directory exists
  mkdir -p $TMP

  # load the system
  # [FORMAT:system]
  IFS="," read -r NAME BUILD IP LOC EN VIRTUAL BASE_IMAGE OVERLAY SystemLock SystemBuildDate <<< "$( grep -E "^$System," ${CONF}/system )"
  # look up the applications configured for the build assigned to this system
  if ! [ -z "$BUILD" ]; then
    # retrieve application related data
    for APP in $( build_application_list "$BUILD" ); do
      # get the file list per application
      FILES=( ${FILES[@]} $( application_file_list_unformatted $APP --environment $EN ) )
    done
  fi

  # generate the variables for this system once
  system_vars $NAME >$TMP/systemvars.$$

  if [ ${#FILES[*]} -gt 0 ]; then
    for ((i=0;i<${#FILES[*]};i++)); do
      # get the file path based on the unique name
      # [FORMAT:file]
      IFS="," read -r FNAME FPTH FTYPE FOWNER FGROUP FOCTAL FTARGET FDESC <<< "$( grep -E "^${FILES[i]}," ${CONF}/file )"
      # remove leading '/' to make path relative
      FPTH=$( printf -- "$FPTH" |perl -pe 's%^/%%' )
      # missing file
      if [ -z "$FNAME" ]; then printf -- "Error: '${FILES[i]}' is invalid. Critical error.\n" >&2; VALID=1; continue; fi
      # skip if path is null (implies an error occurred)
      if [ -z "$FPTH" ]; then printf -- "Error: '$FNAME' has no path (index $i). Critical error.\n" >&2; VALID=1; continue; fi
      # ensure the relative path (directory) exists
      mkdir -p $TMP/release/$( dirname $FPTH )
      # how the file is created differs by type
      if [ "$FTYPE" == "file" ]; then
        # generate the file for this environment
        if [ $VERBOSE -eq 1 ]; then
          file_cat ${FILES[i]} --environment $EN --system-vars $TMP/systemvars.$$ --verbose >$TMP/release/$FPTH
        else
          file_cat ${FILES[i]} --environment $EN --system-vars $TMP/systemvars.$$ >$TMP/release/$FPTH
        fi
        if [ $? -ne 0 ]; then printf -- "Error generating file or replacing template variables, constants, and resources for ${FILES[i]}.\n" >&2; VALID=1; continue; fi
      elif [ "$FTYPE" == "binary" ]; then
        # simply copy the file, if it exists
        test -f $CONF/env/$EN/binary/$FNAME
        if [ $? -ne 0 ]; then printf -- "Error: $FNAME does not exist for $EN.\n" >&2; VALID=1; fi
      elif [ "$FTYPE" == "copy" ]; then
        # copy the file using scp or fail
        scp $FTARGET $TMP/release/ >/dev/null 2>&1
        if [ $? -ne 0 ]; then printf -- "Error: $FNAME is not available at '$FTARGET'\n" >&2; VALID=1; fi
      fi
    done
  fi
  test $VALID -eq 0 && printf -- "System check PASSED\n" || printf -- "\nSystem check FAILED\n"
  return $VALID
}

# output a list of constants and values assigned to a system
#
function system_constant_list {
  local NAME BUILD IP LOC EN VIRTUAL BASE_IMAGE OVERLAY SystemLock SystemBuildDate C APP
  generic_choose system "$1" C && shift
  # load the system
  # [FORMAT:system]
  IFS="," read -r NAME BUILD IP LOC EN VIRTUAL BASE_IMAGE OVERLAY SystemLock SystemBuildDate <<< "$( grep -E "^$C," ${CONF}/system )"
  mkdir -p $TMP; test -f $TMP/clist && :>$TMP/clist || touch $TMP/clist
  # 1. applications @ environment
  for APP in $( build_application_list "$BUILD" ); do
    # [FORMAT:value/env/app]
    constant_list_dedupe $TMP/clist $CONF/env/$EN/by-app/$APP >$TMP/clist.1
    cat $TMP/clist.1 >$TMP/clist
  done
  # 2. environments @ location
  # [FORMAT:value/loc/constant]
  constant_list_dedupe $TMP/clist $CONF/env/$EN/by-loc/$LOC >$TMP/clist.1; cat $TMP/clist.1 >$TMP/clist
  # 3. environments (global)
  # [FORMAT:value/env/constant]
  constant_list_dedupe $TMP/clist $CONF/env/$EN/constant >$TMP/clist.1; cat $TMP/clist.1 >$TMP/clist
  # 4. applications (global)
  for APP in $( build_application_list "$BUILD" ); do
    constant_list_dedupe $TMP/clist $CONF/value/by-app/$APP >$TMP/clist.1
    cat $TMP/clist.1 >$TMP/clist
  done
  # 5. global
  constant_list_dedupe $TMP/clist $CONF/value/constant >$TMP/clist.1; cat $TMP/clist.1 >$TMP/clist
  cat $TMP/clist
  rm -f $TMP/clist{,.1}
}

# convert a system to a different type
#
function system_convert {
  system_exists "$1" || err "Unknown or missing system name"

  # scope variables
  local NAME=$1 BUILD IP LOC EN VIRTUAL BASE_IMAGE OVERLAY curType newType \
        Confirm=1 Distribute=0 backingImage RL Hypervisor HypervisorAll HypervisorIP \
        VMPath HV HVIP HVPATH NETNAME Force=0 List File DryRun=0 Count HV_FINAL_INT \
        HV_BUILD_INT SystemBuildDate BUILDNET OS ARCH DISK RAM PARENT RDISK RRAM RP \
        UUID MAC SystemLock; shift

  # process arguments
  while [ $# -gt 0 ]; do case $1 in
    --backing)    newType=backing;;
    --distribute) Distribute=1;;
    --dry-run)    DryRun=1;;
    --force)      Force=1;;
    --network)    NETNAME="$2"; shift;;
    --no-prompt)  Confirm=0;;
    --overlay)    newType=overlay; backingImage="$2"; shift;;
    --single)     newType=single;;
    *)            err;;
  esac; shift; done

  # validate
  if [ "$newType" == "overlay" ]; then system_exists "$backingImage" || err "Unknown or missing backing system"; fi

  # load the system
  # [FORMAT:system]
  IFS="," read -r NAME BUILD IP LOC EN VIRTUAL BASE_IMAGE OVERLAY SystemLock SystemBuildDate <<< "$( grep -E "^$NAME," ${CONF}/system )"

  # check lock
  if [[ "$SystemLock" != "n" ]]; then err "System locked; please unlock to make changes"; fi

  # get current type
  curType=$( system_type $NAME )

  # get the network by the system IP
  if [ -z "$NETNAME" ]; then
    NETNAME=$( network_list --match $IP ); if [ -z "$NETNAME" ]; then err "Unable to identify a registered network for the system"; fi
  fi

  # special cases
  if [ "$curType" == "physical" ]; then err "I am not nearly advanced enough to virtualize a physical server (yet)"; fi
  if [[ "$curType" == "$newType" && $Force -eq 0 ]]; then return 0; fi
  if [ -z "$newType" ]; then system_convert_help; return 1; fi

  # confirm operation (unless explicitly told not to)
  if [ $Confirm -ne 0 ]; then get_yn RL "Are you sure you want to convert $NAME from $curType to $newType (y/n)?" || return 0; fi

  if [ $DryRun -eq 0 ]; then start_modify; else echo "Dry Run - No changes will be made"; fi

  # locate system
  Hypervisor=$( hypervisor_locate_system $NAME )

  if [[ -z "$Hypervisor" && $Force -eq 1 ]]; then
    Hypervisor=$( hypervisor_locate_system $NAME --search-as-single )         ; if [ -z "$Hypervisor" ]; then err "Unable to locate hypervisor"; exit 1; fi
    HypervisorAll=$( hypervisor_locate_system $NAME --all --search-as-single ); if [ -z "$HypervisorAll" ]; then err "Unable to enumerate hypervisors"; exit 1; fi
    curType=single
  elif [ -z "$Hypervisor" ]; then
    err "Unable to locate hypervisor"; exit 1
  else
    HypervisorAll=$( hypervisor_locate_system $NAME --all )                   ; if [ -z "$HypervisorAll" ]; then err "Unable to enumerate hypervisors"; exit 1; fi
  fi

  # overlay to backing is the same as single to backing
  if [[ "$curType" == "overlay" && "$newType" == "backing" ]]; then curType=single; fi

  # load primary hypervisor
  # [FORMAT:hypervisor]
  read -r HypervisorIP VMPath <<< "$( grep -E "^$Hypervisor," ${CONF}/hypervisor |awk 'BEGIN{FS=","}{print $2,$4}' )"

  for HV in $HypervisorAll; do
    # load hypervisor configuration
    # [FORMAT:hypervisor]
    read -r HVIP HVPATH <<< "$( grep -E "^$HV," ${CONF}/hypervisor |awk 'BEGIN{FS=","}{print $2,$4}' )"

    # shut off vm if running
    if [ $DryRun -eq 0 ]; then
      ssh_remote_command -d -q $HVIP "virsh destroy $NAME; test -d ${HVPATH}/${BACKING_FOLDER} || mkdir -p ${HVPATH}/${BACKING_FOLDER}"
    else
      echo ssh -l $SCS_RemoteUser $HVIP "virsh destroy $NAME; test -d ${HVPATH}/${BACKING_FOLDER} || mkdir -p ${HVPATH}/${BACKING_FOLDER}"
    fi
  done

  # enumerate disk images
  List="$( ssh_remote_command -d $HypervisorIP "find ${VMPath} -type f -regex '.*\\.img\$' | grep -E '/${NAME}(\\..+)?.img\$'" |tr '\n' ' ' )"

  case "$curType->$newType" in

    'single->backing')

      # move disk image
      for File in $List; do
        if [ $DryRun -eq 0 ]; then
          scslog "moving '$File' to ${VMPath}/${BACKING_FOLDER}"
          ssh_remote_command -d -q $HypervisorIP "mv $File ${VMPath}/${BACKING_FOLDER}; chattr +i ${VMPath}/${BACKING_FOLDER}/$File"
        else
          echo ssh -l $SCS_RemoteUser $HypervisorIP "mv $File ${VMPath}/${BACKING_FOLDER}; chattr +i ${VMPath}/${BACKING_FOLDER}/$File"
        fi
      done
      if [ $DryRun -eq 0 ]; then List="$( ssh_remote_command -d $HypervisorIP "find ${VMPath} -type f -regex '.*\\.img\$' | grep -E '/${NAME}(\\..+)?.img\$'" |tr '\n' ' ' )"; fi

      # undefine vm
      for HV in $HypervisorAll; do
        # load hypervisor configuration
        # [FORMAT:hypervisor]
        read -r HVIP <<< "$( grep -E "^$HV," ${CONF}/hypervisor |awk 'BEGIN{FS=","}{print $2}' )"

        # undefine vm
        if [ $DryRun -eq 0 ]; then
          ssh_remote_command -d -q $HVIP "virsh undefine $NAME; test -f /etc/libvirt/qemu/$NAME.xml && rm -f /etc/libvirt/qemu/$NAME.xml"
        else
          echo ssh -l $SCS_RemoteUser $HVIP "virsh undefine $NAME; test -f /etc/libvirt/qemu/$NAME.xml && rm -f /etc/libvirt/qemu/$NAME.xml"
        fi
      done

      # redistribute vm (as needed)
      if [[ $Distribute -eq 1 && $DryRun -eq 0 ]]; then system_distribute $NAME; fi
      if [ $DryRun -eq 0 ]; then scslog "converted system $NAME from $curType -> $newType"; fi

      ;;

    'single->overlay')
      err "not implemented... and potentially hazardous"
      ;;

    'backing->single'|'backing->overlay')

      # verify no other systems overlay on this one
      for File in $List; do
        Count=$( ssh_remote_command -d $HypervisorIP "find ${VMPath} -type f -regex '.*\\.img' -exec qemu-img info {} \\; |grep ^backing |grep ${File} |wc -l |awk '{print \$1}'" )
        if [ $DryRun -eq 0 ]; then
          if [ $Count -gt 0 ]; then errlog "found $Count system overlay images on '$File': aborting"; exit 1; fi
        else
          echo ssh -l $SCS_RemoteUser $HypervisorIP "find ${VMPath} -type f -regex '.*\\.img' -exec qemu-img info {} \\; |grep ^backing |grep ${File} |wc -l |awk '{print \$1}'"
          echo "found $Count system overlay images on '$File': anything over 0 will normally cause an error"
        fi
      done

      # move images out of backing folder
      for File in $List; do
        if [ $DryRun -eq 0 ]; then
          ssh_remote_command -d $HypervisorIP "chattr -i ${File}; mv ${File} ${VMPath}/"
        else
          echo ssh -o "StrictHostKeyChecking no" -l $SCS_RemoteUser $HypervisorIP "chattr -i ${File}; mv ${File} ${VMPath}/"
        fi
      done
      List="$( ssh_remote_command -d $HypervisorIP "find ${VMPath} -type f -regex '.*\\.img\$' | grep -E '/${NAME}(\\..+)?.img\$'" |tr '\n' ' ' )"

      #  - lookup the build network for this system
      network_list --build $LOC |grep -E '^available' | grep -qE " $NETNAME( |\$)"
      if [ $? -eq 0 ]; then
        BUILDNET=$NETNAME
      else
        BUILDNET=$( network_list --build $LOC |grep -E '^default' |awk '{print $2}' )
      fi

      #  - get the network interfaces on the hypervisor
      # [FORMAT:hv-network]
      HV_BUILD_INT=$( grep -E "^$BUILDNET,$Hypervisor," ${CONF}/hv-network |perl -pe 's/^[^,]*,[^,]*,//' )
      HV_FINAL_INT=$( grep -E "^$NETNAME,$Hypervisor," ${CONF}/hv-network |perl -pe 's/^[^,]*,[^,]*,//' )
      [[ -z "$HV_BUILD_INT" || -z "$HV_FINAL_INT" ]] && err "Selected hypervisor '$Hypervisor' is missing one or more interface mappings for the selected networks."

      #  - load the architecture and operating system for the build
      # [FORMAT:build]
      IFS="," read -r OS ARCH DISK RAM PARENT <<< "$( grep -E "^$BUILD," ${CONF}/build |perl -pe 's/^[^,]*,[^,]*,[^,]*,//' )"
      ROOT=$( build_root $BUILD )
      # [FORMAT:build]
      IFS="," read -r OS ARCH RDISK RRAM RP <<< "$( grep -E "^$ROOT," ${CONF}/build |perl -pe 's/^[^,]*,[^,]*,[^,]*,//' )"
      test -z "$OS" && err "Error loading build"

      # set disk/ram
      if [ -z "$DISK" ]; then DISK=$RDISK; fi
      if [ -z "$RAM" ]; then RAM=$RRAM; fi

      #  - get disk size and memory
      test -z "$DISK" && DISK=$DEF_HDD
      test -z "$RAM" && RAM=$DEF_MEM

      scslog "following validation for $NAME - assigned ram '$RAM' and disk '$DISK'"

      #  - get globally unique mac address and uuid for the new server
      read -r UUID MAC <<< "$( hypervisor_qemu_uuid -q |perl -pe 's/^[^:]*: //' |tr '\n' ' ' )"

      # create new vm
      if [ $DryRun -eq 0 ]; then
        scslog "starting system build for $NAME on $Hypervisor at $BUILDIP"
        echo "Creating virtual machine..."
  #    scslog "Creating VM on $Hypervisor: /usr/local/utils/kvm-install.sh --arch $ARCH --ip ${BUILDIP}/${NETMASK} --gateway $GATEWAY --dns $DNS --interface $HV_BUILD_INT --no-console --no-reboot --os $OS --quiet --ram $RAM --mac $MAC --uuid $UUID --no-install --base ${VMPATH}/${BACKING_FOLDER}${OVERLAY}.img $NAME"
  # need ... buildip/mask, gateway, dns, interface
        scslog "Creating VM on $Hypervisor: /usr/local/utils/kvm-install.sh --arch $ARCH --no-console --no-reboot --os $OS --quiet --ram $RAM --mac $MAC --uuid $UUID --no-install --use-existing --disk-path ${VMPath}/${NAME}.img $NAME"
        ssh_remote_command -d -n $HypervisorIP "/usr/local/utils/kvm-install.sh --arch $ARCH --no-console --no-reboot --os $OS --quiet --ram $RAM --mac $MAC --uuid $UUID --no-install --use-existing --disk-path ${VMPath}/${NAME}.img $NAME"
        if [ $? -ne 0 ]; then
          echo ssh -n -l $SCS_RemoteUser $HypervisorIP "/usr/local/utils/kvm-install.sh --arch $ARCH --no-console --no-reboot --os $OS --quiet --ram $RAM --mac $MAC --uuid $UUID --no-install --use-existing --disk-path ${VMPath}/${NAME}.img $NAME"
          err "Error creating VM!"
        fi
      else
        echo ssh -n -l $SCS_RemoteUser $HypervisorIP "/usr/local/utils/kvm-install.sh --arch $ARCH --no-console --no-reboot --os $OS --quiet --ram $RAM --mac $MAC --uuid $UUID --no-install --use-existing --disk-path ${VMPath}/${NAME}.img $NAME"
      fi

      # check for secondary disks
      for File in $List; do
        if [ "$File" == "${VMPath}/${NAME}.img" ]; then continue; fi
        if [ $DryRun -eq 0 ]; then
          system_vm_disk_create $NAME --alias "$( printf -- "$( basename $File )" |perl -pe 's/^'${NAME}'\.//; s/\.img$//' )" --disk $File --use-existing --hypervisor $Hypervisor
          if [ $? -eq 0 ]; then scslog "successfully added secondary disk to $NAME"; else scslog "error adding secondary disk to $NAME"; fi
        else
          system_vm_disk_create $NAME --alias "$( printf -- "$( basename $File )" |perl -pe 's/^'${NAME}'\.//; s/\.img$//' )" --disk $File --use-existing --hypervisor $Hypervisor --dry-run
        fi
      done

      if [ $DryRun -eq 0 ]; then
        # start new virtual machine
        ssh_remote_command -d -n -q $HypervisorIP "virsh start $NAME"
      fi

      # update system configuration
      # [FORMAT:system]
      IFS="," read -r NAME BUILD IP LOC EN VIRTUAL BASE_IMAGE OVERLAY SystemLock SystemBuildDate <<< "$( grep -E "^$NAME," ${CONF}/system )"
      # save changes
      # [FORMAT:system]
      perl -i -pe "s/^$C,.*/${NAME},${BUILD},${IP},${LOC},${EN},${VIRTUAL},n,${OVERLAY},${SystemLock},${SystemBuildDate}/" ${CONF}/system
      commit_file system

      if [ $DryRun -eq 0 ]; then scslog "converted system $NAME from $curType -> $newType"; fi

      ;;

    'overlay->single')
      err "not implemented... and potentially hazardous"
      ;;

    *)
      err "Unknown transition: $curType->$newType"
      ;;
  esac
  return 0
}
function system_convert_help { cat <<_EOF >&2
Usage: $0 system <name> --convert [--single|--backing|--overlay <backing_system>] [--distribute] [--dry-run] [--no-prompt]

Converts a virtual-machine to a different base type. The only 100% safe use case is converting a single (full deploy) to a backing image.

It may be safe to convert an overlay to single or backing provided we can figure out non-destrutive logic to merge the overlay into
the backing image, especially in the case where the backing image is shared with other systems.

WARNING: This function can be massively destructive if used improperly.
         E.g. converting the backing image for an entire DC to single or overlay could blow up everything all at once...
_EOF
}

# define a new system
#
# system:
#    name,build,ip,location,environment,virtual,backing_image,overlay\n
#
function system_create {
  local NAME BUILD LOC EN IP NETNAME VIRTUAL BASE_IMAGE OVERLAY_Q OVERLAY
  start_modify
  # get user input and validate
  get_input NAME "Hostname" --auto "$1"
  # validate unique name
  grep -qE "^$NAME," $CONF/system && err "System already defined."
  get_input BUILD "Build" --null --options "$( build_list_unformatted |replace )" --auto "$2"
  get_input LOC "Location" --options "$( location_list_unformatted |replace )" --auto "$3"
  get_input EN "Environment" --options "$( environment_list_unformatted |replace )" --auto "$4"
  while [[ "$IP" != "auto" && "$IP" != "dhcp" && $( exit_status valid_ip "$IP" ) -ne 0 ]]; do get_input IP "Primary IP (address, dhcp, or auto to auto-select)" --auto "$5"; done
  # automatic IP selection
  if [ "$IP" == "auto" ]; then
    get_input NETNAME "Network (loc-zone-alias)" --options "$( network_list_unformatted |grep -E "^${LOC}-" |awk '{print $1"-"$2 }' |replace )" --auto "$6"
    shift
    IP=$( network_ip_list_available $NETNAME --limit 1 )
    valid_ip $IP || err "Automatic IP selection failed"
  fi
  get_yn VIRTUAL "Virtual Server (y/n)" --auto "$6"
  if [ "$VIRTUAL" == "y" ]; then
    get_yn BASE_IMAGE "Use as a backing image for overlay (y/n)?" --auto "$7"
    get_yn OVERLAY_Q "Overlay on another system (y/n)?" --auto "$8"
    if [ "$OVERLAY_Q" == "y" ]; then
      get_input OVERLAY "Overlay System (or auto to select when provisioned)" --options "auto,$( system_list_unformatted --backing --exclude-parent $NAME |replace )" --auto "$9"
    else
      OVERLAY=""
    fi
  else
    BASE_IMAGE="n"
    OVERLAY=""
  fi
  # conditionally assign/reserve IP
  if [[ "$IP" != "dhcp" && ! -z "$( network_ip_locate $IP )" ]]; then network_ip_assign $IP $NAME || printf -- '%s\n' "Error - unable to assign the specified IP" >&2; fi
  # add
  # [FORMAT:system]
  printf -- "${NAME},${BUILD},${IP},${LOC},${EN},${VIRTUAL},${BASE_IMAGE},${OVERLAY},n,\n" >>$CONF/system
  commit_file system
}
function system_create_help {
  echo "Usage: $0 system create [hostname] [build] [location] [environment] [(n.n.n.n|auto)] [loc-zone-alias] [virtual:y/n] [backing_image:y/n] [overlay:y/n] [overlay:auto|<name>]"
}

function system_delete {
  system_exists "$1" || err "Unknown or missing system name"
  local NAME BUILD IP LOC EN VIRTUAL BASE_IMAGE OVERLAY SystemLock SystemBuildDate

  # load the system
  # [FORMAT:system]
  IFS="," read -r NAME BUILD IP LOC EN VIRTUAL BASE_IMAGE OVERLAY SystemLock SystemBuildDate <<< "$( grep -E "^$1," ${CONF}/system )"

  # check lock
  if [[ "$SystemLock" != "n" ]]; then err "System locked; please unlock to make changes"; fi

  # verify this is not a backing image for other servers
  # [FORMAT:system]
  grep -qE ",$1,.*\$" ${CONF}/system
  if [ $? -eq 0 ]; then
    printf -- "%s\n" "Warning - this system is the backing image for one or more other virtual machines"
    get_yn R "Are you SURE you want to delete it (y/n)?" || exit
  fi

  generic_delete system $1 || return

  # free IP address assignment
  network_ip_unassign $IP >/dev/null 2>&1
}

# deploy release to system
#
# optional:
#   --install	automatically install on remote system after deployment
#
function system_deploy {
  local FILE Install=0 System="$1"; shift
  system_exists "$System" || err "Unknown or missing system name"
  while [ $# -gt 0 ]; do case $1 in
    --install) Install=1;;
    *) system_deploy_help >&2; exit 1;;
  esac; shift; done
  check_host_alive $System
  if [ $? -ne 0 ]; then printf -- "Unable to connect to remote system '$System'\n"; exit 1; fi
  printf -- "Generating release...\n"
  FILE=$( system_release $System 2>/dev/null |tail -n1 )
  if [ -z "$FILE" ]; then printf -- "Error generating release for '$System'\n"; exit 1; fi
  if ! [ -f "$FILE" ]; then printf -- "Unable to read release file\n"; exit 1; fi
  printf -- "Copying release to remote system...\n"
  scp -i $SCS_KeyFile $FILE $SCS_RemoteUser@$System: >/dev/null 2>&1
  if [ $? -ne 0 ]; then printf -- "Error copying release to '$System'\n"; exit 1; fi
  printf -- "Cleaning up...\n"
  rm -f $FILE
  if [ $Install -eq 0 ]; then
    printf -- "\nInstall like this:\n  ssh -l $SCS_RemoteUser $System \"/bin/bash /root/$( basename $FILE ) --install\"\n\n"
  else
    printf -- "Installing on remote server... "
    ssh_remote_command $System "/bin/bash /root/$( basename $FILE ) --install"
    if [ $? -eq 0 ]; then echo "success"; else echo "error!"; fi
  fi
}
function system_deploy_help { cat <<_EOF
Generate the complete configuration for a system, package it, and push to /root/ on the remote server.

Usage: $0 system <name> --deploy [--install]

If --install is also provided then the configuration will be applied to the remote system immediately.
_EOF
}

# destroy and permantantly delete a system
#
function system_deprovision {
  system_exists "$1" || err "Unknown or missing system name"
  # load the system

  local NAME BUILD IP LOC EN VIRTUAL BASE_IMAGE OVERLAY HV HVIP VMPATH F LIST DRY_RUN=0 \
        HVFIRST SystemBuildDate SystemLock

  # [FORMAT:system]
  IFS="," read -r NAME BUILD IP LOC EN VIRTUAL BASE_IMAGE OVERLAY SystemLock SystemBuildDate <<< "$( grep -E "^$1," ${CONF}/system )"; shift

  # check for dry-run flag
  if [ "$1" == "--dry-run" ]; then DRY_RUN=1; fi
  if [ "$1" == "--yes-i-am-sure" ]; then SURE=1; else SURE=0; fi

  # check lock
  if [[ "$SystemLock" != "n" && $DRY_RUN -eq 0 ]]; then err "System locked; please unlock to make changes"; fi

  # verify virtual machine
  test "$VIRTUAL" == "y" || err "This is not a virtual machine"

  # confirm
  if [ $SURE -ne 1 ]; then
    if [ $DRY_RUN -ne 1 ]; then
      printf -- '%s\nWARNING: This action WILL CAUSE DATA LOSS!\n%s\n\n' '******************************************' '******************************************'
    else
      printf -- '*** DRY-RUN *** DRY-RUN *** DRY-RUN ***\n\n'
    fi
    get_yn RL "Are you sure you want to shut off, destroy, and permanently delete the system '$NAME' (y/n)?" || return
    # confirm for overlay
    if [[ "$BASE_IMAGE" == "y" && $DRY_RUN -ne 1 ]]; then
      printf -- '\nWARNING: THIS SYSTEM IS A BASE_IMAGE FOR OTHER SERVERS - THIS ACTION IS IRREVERSABLE AND *WILL* DESTROY ALL OVERLAY SYSTEMS!!!\n\n'
      get_yn RL "Are you *absolutely certain* you want to permanently destroy this base image (y/n)?" || return
    fi
  fi

  # locate
  HV=$( hypervisor_locate_system $NAME )
  test -z "$HV" && err "Unable to locate hypervisor for this system"
  while ! [ -z "$HV" ]; do
    # load hypervisor settings
    # [FORMAT:hypervisor]
    read -r HVIP VMPATH <<< "$( grep -E '^'$HV',' ${CONF}/hypervisor |awk 'BEGIN{FS=","}{print $1,$4}' )"
    # test connection
    check_host_alive $HVIP || err "Unable to connect to hypervisor '$HV'@'$HVIP'"
    # get disks
    if [ "$BASE_IMAGE" == "y" ]; then
      LIST="$( ssh_remote_command -d $HVIP "ls ${VMPATH}/${BACKING_FOLDER}${NAME}.*img" )"
    else
      LIST="/etc/libvirt/qemu/$NAME.xml $( system_vm_disks $NAME )"
    fi
    scslog "removing from $HV: $LIST"
    # destroy
    if [ $DRY_RUN -ne 1 ]; then
      ssh_remote_command -d -q $HVIP "virsh destroy $NAME; sleep 1; virsh undefine $NAME"
    else
      echo ssh -l $SCS_RemoteUser $HVIP "virsh destroy $NAME; sleep 1; virsh undefine $NAME"
      test -z "$HVFIRST" && HVFIRST="$HV"
    fi
    # delete files / cleanup
    for F in $LIST; do
      if [[ "$F" == "/" || "$F" == "" ]]; then continue; fi
      if [ $DRY_RUN -ne 1 ]; then
        ssh_remote_command -d -n $HVIP "test -f $F && chattr -i $F && rm -f $F"
      else
        echo ssh -n -o "StrictHostKeyChecking no" -l $SCS_RemoteUser $HVIP "test -f $F && chattr -i $F && rm -f $F"
      fi
    done
    HV=$( hypervisor_locate_system $NAME )
    if [[ $DRY_RUN -eq 1 && "$HV" == "$HVFIRST" ]]; then HV=""; fi
  done

  printf -- '\n%s has been removed\n' "$NAME"
  scslog "$NAME has been deprovisioned"
  return 0
}

# ensure a backing image is distributed to all available hypervisors
#
# optional:
#   --hypervisor <name>	distribute to a specific hypervisor, ignoring other checks
#   --location <name>	limit distribution to environments at a specific location
#
function system_distribute {
  system_exists "$1" || err "Unknown or missing system name"

  # load the system
  local NAME BUILD IP LOC EN VIRTUAL BASE_IMAGE OVERLAY SystemBuildDate \
        Network HVList HV HVIP Hypervisor HypervisorIP VMPath HVPath \
        File FileList DryRun=0 Location LocalTransfer=1 SystemLock

  # [FORMAT:system]
  IFS="," read -r NAME BUILD IP LOC EN VIRTUAL BASE_IMAGE OVERLAY SystemLock SystemBuildDate <<< "$( grep -E "^$1," ${CONF}/system )"; shift

  # check lock
  if [[ "$SystemLock" != "n" ]]; then err "System locked; please unlock to make changes"; fi

  while [ $# -gt 0 ]; do case $1 in
    --dry-run) DryRun=1;;
    --hypervisor) HVList="$2"; shift;;
    --location) Location="$2"; shift;;
    *) system_distribute_help; return 1;;
  esac; shift; done

  # verify virtual machine
  test "$VIRTUAL" == "y" || err "This is not a virtual machine"
  test "$BASE_IMAGE" == "y" || err "This is not a backing image"

  if ! [ -z "$HVList" ]; then hypervisor_exists $HVList || err "Invalid hypervisor"; fi

  if ! [[ -d $TMPLarge ]]; then mkdir $TMPLarge >/dev/null 2>&1 || err "Unable to create temporary folder"; fi

  # get the network by the system IP
  if [ "$IP" != "dhcp" ]; then
    Network=$( network_list --match $IP )
    if [ -z "$Network" ]; then err "Unable to identify a registered network for the system"; fi
  fi

  # identify the current location of the system
  Hypervisor=$( hypervisor_locate_system $NAME --quick )
  test -z "$Hypervisor" && err "Unable to locate the current host of this system"

  if [ $DryRun -ne 0 ]; then printf -- "DRY-RUN: No files or systems will be modified\n" >&2; fi

  # load hypervisor configuration
  # [FORMAT:hypervisor]
  read -r HypervisorIP VMPath <<< "$( grep -E "^$Hypervisor," ${CONF}/hypervisor |awk 'BEGIN{FS=","}{print $2,$4}' )"
  if [[ "$HypervisorIP" == "" || "$VMPath" == "" ]]; then err "Error loading hypervisor configuration"; fi

  # enumerate disk images
  List="$( ssh_remote_command -d $HypervisorIP "find ${VMPath}/${BACKING_FOLDER} -type f -regex '.*\\.img\$' | grep -E '/${NAME}(\\..+)?.img\$'" |tr '\n' ' ' )"
  if [ $DryRun -ne 0 ]; then printf -- "Located system files:\n%s\n" $List; fi

  # list hypervisors
  if [ -z "$HVList" ]; then
    if [[ -z "$Network" && -z "$Location" ]]; then
      HVList=$( hypervisor_list --environment $EN --enabled | tr '\n' ' ' )
    elif [ -z "$Location" ]; then
      HVList=$( hypervisor_list --network $Network --environment $EN --enabled | tr '\n' ' ' )
    elif [ -z "$Network" ]; then
      HVList=$( hypervisor_list --location $Location --environment $EN --enabled | tr '\n' ' ' )
    else
      HVList=$( hypervisor_list --network $Network --location $Location --environment $EN --enabled | tr '\n' ' ' )
    fi
  fi
  if [ $DryRun -ne 0 ]; then printf -- "Located hypervisor: %s\n" $HVList; else scslog -v "redistributing system $NAME to $( echo $HVList |tr ' ' ',' )"; fi

  # copy image
  for HV in $HVList; do

    if [ "$HV" == "$Hypervisor" ]; then continue; fi

    # load hypervisor configuration
    # [FORMAT:hypervisor]
    read -r HVIP HVPath <<< "$( grep -E "^$HV," ${CONF}/hypervisor |awk 'BEGIN{FS=","}{print $2,$4}' )"

    # test connection
    check_host_alive $HVIP || continue

    # test if a remote to remote transfer is possible
    ssh_remote_command -d $HypervisorIP "ssh $HV uptime >/dev/null 2>&1" && LocalTransfer=0 || LocalTransfer=1

    if [ $DryRun -ne 0 ]; then
      ssh_remote_command -d -q $HVIP "test -d ${HVPath}/${BACKING_FOLDER} || mkdir -p ${HVPath}/${BACKING_FOLDER}"
    fi

    for File in $List; do
      ssh_remote_command -d $HVIP "test -f ${HVPath}/${BACKING_FOLDER}$( basename $File )"
      if [ $? -eq 0 ]; then
        scslog -v "system already exists on $HV"
        continue
      fi
      if [ $DryRun -ne 0 ]; then
        echo "redistributing $File from $Hypervisor to $HV..."
        if [ $LocalTransfer -eq 0 ]; then
          echo "  ssh -o \"StrictHostKeyChecking no\" -l $SCS_RemoteUser $HypervisorIP \"scp ${File} $HV:${HVPath}/${BACKING_FOLDER}$( basename $File )\""
        else
          echo "  srcp -t ${TMPLarge} $HypervisorIP:${File} $HVIP:${HVPath}/${BACKING_FOLDER}$( basename $File )"
        fi
        echo "  ssh -o \"StrictHostKeyChecking no\" -l $SCS_RemoteUser $HVIP \"chattr +i ${HVPath}/${BACKING_FOLDER}$( basename $File )\""
      else
        scslog -v "transferring to ${HV}..."
        if [ $LocalTransfer -eq 0 ]; then
          ssh_remote_command -d -q $HypervisorIP "scp ${File} $HV:${HVPath}/${BACKING_FOLDER}$( basename $File )"
        else
          srcp -t ${TMPLarge} $HypervisorIP:${File} $HVIP:${HVPath}/${BACKING_FOLDER}$( basename $File ) >/dev/null 2>&1
        fi
        ssh_remote_command -d $HVIP "chattr +i ${HVPath}/${BACKING_FOLDER}$( basename $File )"
      fi
    done

  done

  # update location
  if [ $DryRun -eq 0 ]; then
    scslog -v "redistribution completed"
    hypervisor_locate_system $NAME --all
  fi
}
function system_distribute_help { cat <<_EOF
Distribute a backing image to all enabled and available hypervisors in the same environment.

Usage: $0 system <name> --distribute [--location <name>] [--dry-run]
_EOF
}

# checks if a system is defined
#
function system_exists {
  test $# -eq 1 || return 1
  # [FORMAT:system]
  grep -qE "^$1," $CONF/system || return 1
}

# general system help
#
function system_help { cat <<_EOF
NAME

SYNOPSIS
	scs system <value> [--audit|--check|--convert|--deploy|--deprovision|--distribute|--lock|
                            --provision|--push-build-scripts|--register-key|--release|--start-remote-build|
                            --type|--unlock|--uptime|--vars|--vm-add-disk|--vm-disks]

DESCRIPTION
	System management functions.  This section embodies the entire spirit and purpose of this tool since it directly
	manages, audits, and deploys the configured systems.

	A system is associated directly or indirectly with all other resource types.  It is the 'thing' an assembled
	configuration is deployed or installed to; it is built or managed and must be accessible from the management
	server with a root ssh key.

OPTIONS
	system <value> --audit [--no-prompt]
		Audit the generated system configuration with the deployed configuration.  This will only analyze the
		managed files and directories configured for the system (see system show <name> for a complete list).
		Both permissions and content are reviewed.  SCS will return PASS (exit code 0) if both file content
		and permissions match exactly for all managed files.  SCS will return FAIL (exit code 1) if any file
		differs from the generated value.

		By default the user will be prompted to review the changes in vimdiff (y), diff (d), or skip (n).  If
		the '--no-prompt' argument is provided the no user interaction is required.

	system <value> --check [--verbose]
		Run a check against the scs configuration to ensure a valid configuration can be generated for the
		specified system.  This runs through the process of building the managed configuration files and
		filling in variables wherever they appear.  This is useful for validating that all variables are
		defined for a system in an environment.

		If the '--verbose' (or -v) option is provided then all undefined variables will be enumerated so they
		can be defined.  By default only the result of the operation is output.

	system <value> --convert [--backing] [--distribute] [--dry-run] [--force] [--network <loc-zone-alias>]
                                 [--no-prompt] [--overlay <backing_image>] [--single]
		Convert a system to a different type.  This can be a highly dangerous operation if not used with care.
		This function is mostly used by the system provisioning processes to create and manage backing images,
		but is exposed through the UI to enable automation of various management processes.

		Extreme care should be taken when change system types due to potential non-obvious dependencies.  If,
		for example, an entire environment is build on a single backing image and that backing image is
		converted to a system, all other systems will cease functioning.

		System types include:

			single	: Normal standalone virtual machine.

			backing	: Backing image.  This is a disk image that is not attached to a virtual machine
				  and designated for other system images to overlay on (using qemu).

			overlay	: A virtual machine whose primary disk image is an overlay on another image.

		--backing    : Convert TO a backing image

		--distribute : Distribute converted image to hypervisors (this is pretty much for backing images)

		--dry-run    : Do not make any actual changes, just show what would be done.

		--force      : Force execution even when some validation checks fail.

		--network    : Requires the network name; required in order to convert to overlay or single.

		--no-prmopt  : Do not confirm change.

		--overlay    : Convert TO an overlay (not implemented at this time)

		--single     : Convert TO a single (normal virtual machine)

	system <value> --deploy [--install]
		Build the configuration for a system, package in a tarball, and scp to the remote system at /root/.

		If the '--install' option is provided, automatically deploy the configuration files and permissions.

	system <value> --deprovision [--dry-run] [--yes-i-am-sure]
		Delete a deployed virtual-machine.  If it is running it is immediately destroyed and the permanently
		removed.  This action should be used with extreme care.

		The '--dry-run' option will execute without making any changes to the remote system.

		The '--yes-i-am-sure' will bypass confirmation of the action.  This is very dangerous but useful for
		scripting.

	system <value> --distribute [--dry-run] [--hypervisor "<name1> <name2> ..."] [--location <name>]
		Redistribute all attached disk images for a system to other hypervisors.  This should be used to
		copy backing images to other hosts. SCS will try to do a remote to remote (direct) copy, but that
		requires each hypervisor to have a root key set up for each other hypervisor.  If this fails then
		the disk image(s) will be copied to the local system and then copied up to each destination host.

		--dry-run    : Do not make changes, just show what would be done.

		--hypervisor : A list of configured hypervisors can be provided to copy the image TO.

		--location   : If provided, all hypervisors at the specified location will be loaded into the copy
		               copy TO list.

	system <value> --lock
		Lock a system to prevent changes.

	system <value> --provision [--distribute] [--foreground] [--hypervisor <name>] [--network <loc-zone-alias>]
		                   [--skip-distribute]
		Provision (create/install) a configured virtual machine.  By default a hypervisor will be
		automatically selected (if possible).  If the system is configured to be an overlay and the overlay
		is not provisioned or is set to auto an overlay will be automatically built and/or selected as
		needed.

		--distribute : Automatically redistribute the built vm (useful for backing images) to other
		               configured hypervisors at the same location after it is built

		--foreground : Normally the provisioning process will detach and run in the background after all
		               settings and configuration have been validated.  This option will keep the process
		               in the foreground.  This can be useful for scripting.

		--hypervisor : Force deployment on the specified hypervisor.  The hypervisor must be registered
		               and enabled.  If this option is not specified a hypervisor will be chosen
		               automatically for those available at the location and environment the system being
		               deployed to.

		--network    : If the system IP is set to auto the user will be prompted to provide the network
		               in order for the IP to be automatically selected.  The network can be specified
		               from the command line with this option to avoid the prompt.

		--skip-distribute : If the build VM was to be automatically distributed to other hypervisors after
		                    it is built, bypass and do not distribute it.

	system <value> --push-build-scripts [/path/to/scripts]
		Copy the system build scripts to the remote server.  By default they are pulled from the local
		system at /home/wstrucke/ESG/system-builds.  The path to the scripts can be provided as an
		argument if necessary or desired.  This function is called automatically during the system
		provision process.

	system <value> --register-key [--sudo <name>] <user> </path/to/private_key>
		Register an existing public/private key pair for key-based authentication to a remote system under
		the specified user account.  You must have the password and authorization to log in to the remote
		server.

		If --sudo is provided, log into the system as <sudo_user> and use the provided password (you will
		be prompted for it) to elevate privileges to access the target account.

	system <value> --release
		Generate the release (configuration) in a tarball for the specified system.  The release is copied
		to the scs release directory.

	system <value> --start-remote-build <current_ip> [<role>]
		Executes the system build scripts on the remote system at the provided IP address.  If a role is
		provided it will be added as an argument to the role script.  The remote system will be instructed
		to shut itself off after running the build.  This function is called during the system provision
		process.

		The build scripts are called at 'ESG/system-builds/role.sh' on the remote system.

	system <value> --type
		Outputs the known type of the configured system, one of 'physical', 'backing', 'single', or
		'overlay'.

	system <value> --unlock
		Unlock a system to allow changes.

	system <value> --uptime
		Connect to the remote system and run 'uptime'. This is purely diagnostic.

	system <value> --vars
		Assemble the complete list of variables defined for the system.  This is exactly what is compiled
		on demand anytime a system configuration is built and can be referenced to identify what settings
		are available.

	system <value> --vm-add-disk [--alias <name>] [--backing </path/to/name.img>] [--disk </path/to/disk.img>] [--use-existing] [--hypervisor <name>] [--size <size_in_gb>] [--type <type>] [--destroy] [--dry-run]
		Create a new disk on the hypervisor for a system and attach it (or attach an existing disk). This
		function is called automatically by the system provision process for an overlay when the backing
		system also has multiple disk images.

		--alias   : Provide an alias for the disk image.  This is only used on the hypervisor file system
		            as a component of the new image file name. (i.e. 'system.alias.img')

		--backing : Specify an existing backing image for the new system.  If a backing image is specified
		            then the disk size argument is ignored (since it must match the backing imge).

		--disk    : Path to store the disk image at.  If an image exists at this location and use-existing
		            or destroy is not specified then this will generate an error and fail.

		--use-existing : When a disk image is provided (or inferred) and the image already exists, do not
		                 overwrite and just attach it as-is to the system.

		--hypervisor : Specify the hypervisor to connect to for this operation.  If this argument is not
		               provided then the hypervisor will be determined automatically.

		--size    : Size in GB of the created disk image.  The image will be thin-provisioned.

		--type    : Override the default type of image to create.  Valid options include:
		            'ide', 'scsi', 'usb', 'virtio', and 'xen'.

		--destroy : If a disk image exists at the generated or specified path, remove it first.  Use with
		            caution.

		--dry-run : Do not make any changes, just output what would be done.

	system <value> --vm-disks
		Connect to the hypervisor for the system and list all configured disk images.

EXAMPLES

RETURN CODE
	scs returns 0 on success and non-zero on error.

AUTHOR
	William Strucke <wstrucke@gmail.com>

COPYRIGHT
	Copyright © 2014 William Strucke. License GPLv3+: GNU GPL version 3 or later <http://gnu.org/licenses/gpl.html>.
	This is free software: you are free to change and redistribute it.  There is NO WARRANTY, to the extent permitted by law.

SEE ALSO
	$0 help
_EOF
}

# lock a system to prevent changes
#
function system_lock {
  system_exists $1 || return 1
  start_modify
  # [FORMAT:system]
  perl -i -pe "s/^($1,)(([^,]*,){7})[^,]*,(.*)/\\1\\2y,\\4/" ${CONF}/system
  if [[ $? -ne 0 ]]; then err "Error updating configuration"; fi
  echo "$1 locked"
  commit_file system
}

# get the parent of a system
#
function system_parent {
  local NAME BUILD IP LOC EN VIRTUAL BASE_IMAGE OVERLAY SystemBuildDate SystemLock
  # [FORMAT:system]
  IFS="," read -r NAME BUILD IP LOC EN VIRTUAL BASE_IMAGE OVERLAY SystemLock SystemBuildDate <<< "$( grep -E "^$1," ${CONF}/system )"
  printf -- "$OVERLAY\n"
  test -z "$OVERLAY" && return 1 || return 0
}

# create a system
#
# optional:
#  --network <name>
#  --[skip-]distribute
#  --foreground          # stay in the foreground instead of launching a background process
#  --hypervisor <name>   # bypass auto-selection of a hypervisor for the build
#
function system_provision {
  local NAME BUILD IP LOC EN VIRTUAL BASE_IMAGE OVERLAY REDIST NETNAME NETMASK \
        GATEWAY DNS REPO_ADDR REPO_PATH REPO_URL LIST BackingList SystemBuildDate \
        BuildParent BUILDNET VMPath Foreground=0 Hypervisor OS ARCH DISK RAM PARENT \
        HV_FINAL_INT HV_BUILD_INT SystemLock

  # abort handler
  test -f $ABORTFILE && err "Abort file in place - please remove $ABORTFILE to continue."

  # select and validate the system
  generic_choose system "$1" C && shift

  # phase handler
  while [ $# -gt 0 ]; do case "$1" in
    --distribute)       REDIST=y;;
    --foreground)       Foreground=1;;
    --hypervisor)       Hypervisor="$2"; shift;;
    --network)          NETNAME="$2"; shift;;
    --phase-2)          exec 1>>$SCS_Background_Log 2>&1; system_provision_phase2 $C ${@:2}; return;;
    --skip-distribute)  REDIST=n;;
    *)                  err "Invalid argument";;
  esac; shift; done

  # [FORMAT:system]
  IFS="," read -r NAME BUILD IP LOC EN VIRTUAL BASE_IMAGE OVERLAY SystemLock SystemBuildDate <<< "$( grep -E "^$C," ${CONF}/system )"

  # check lock
  if [[ "$SystemLock" != "n" ]]; then err "System locked; please unlock to make changes"; fi

  #  - verify system is not already deployed
  if [ "$( hypervisor_locate_system $NAME )" != "" ]; then err "Error: $NAME is already deployed. Please deprovision or clean up the hypervisors. Use 'scs hypervisor --locate-system $NAME' for more details."; fi

  # verify hypervisor
  if ! [ -z "$Hypervisor" ]; then hypervisor_exists $Hypervisor || err "Invalid hypervisor specified"; fi

  scslog "system build requested for $NAME"

  # check redistribute
  if [[ -z "$REDIST" && "$BASE_IMAGE" == "y" ]]; then get_yn REDIST "Would you like to automatically distribute the built image to other active hypervisors (y/n)?"; else REDIST=n; fi

  if [ "$IP" != "dhcp" ]; then
    # verify the system's IP is not in use
    network_ip_check $IP $NAME || err "System is alive; will not redeploy."
    #  - look up the network for this IP
    NETNAME=$( network_list --match $IP )
    test -z "$NETNAME" && err "No network was found matching this system's IP address"
  elif ! [ -z "$NETNAME" ]; then
    network_exists "$NETNAME" || err "Invalid network"
  else
    network_list
    printf -- "\n"
    get_input NETNAME "Network (loc-zone-alias)"
    printf -- "\n"
    network_exists "$NETNAME" || err "Missing network or invalid format. Please ensure you are entering 'location-zone-alias'."
  fi

  #  - lookup the build network for this system
  network_list --build $LOC |grep -E '^available' | grep -qE " $NETNAME( |\$)"
  if [ $? -eq 0 ]; then
    BUILDNET=$NETNAME
  else
    BUILDNET=$( network_list --build $LOC |grep -E '^default' |awk '{print $2}' )
  fi
  scslog "build network: $BUILDNET"

  if [ -z "$OVERLAY" ]; then
    # this is a single or backing system build (not overlay)

    #  - lookup network details for the build network (used in the kickstart configuration)
    #   --format: location,zone,alias,network,mask,cidr,gateway_ip,static_routes,dns_ip,vlan,description,repo_address,repo_fs_path,repo_path_url,build,default-build,ntp_ip\n
    # [FORMAT:network]
    read -r NETMASK GATEWAY DNS REPO_ADDR REPO_PATH REPO_URL <<< "$( grep -E "^${BUILDNET//-/,}," ${CONF}/network |awk 'BEGIN{FS=","}{print $5,$7,$9,$12,$13,$14}' )"
    valid_ip $GATEWAY || err "Build network does not have a defined gateway address"
    valid_ip $DNS || err "Build network does not have a defined DNS server"
    valid_mask $NETMASK || err "Build network does not have a valid network mask"
    if [[ -z "$REPO_ADDR" || -z "$REPO_PATH" || -z "$REPO_URL" ]]; then err "Build network does not have a valid repository configured ($BUILDNET)"; fi

    if [ -z "$Hypervisor" ]; then
      scslog "locating hypervisor"
      #  - locate available HVs
      LIST=$( hypervisor_list --network $NETNAME --network $BUILDNET --location $LOC --environment $EN --enabled | tr '\n' ' ' )
      test -z "$LIST" && err "There are no configured hypervisors capable of building this system"

      #  - poll list of HVs for availability then rank for free storage, free mem, and load
      Hypervisor=$( hypervisor_rank --avoid $( printf -- $NAME |perl -pe 's/[0-9]+[abv]*$//' ) $LIST )
      test -z "$Hypervisor" && err "There are no available hypervisors at this time"
    fi
    scslog "selected $Hypervisor"

  else

    # this is an overlay build
    if [ "$OVERLAY" == "auto" ]; then system_resolve_autooverlay $NAME; fi

    # [FORMAT:system]
    IFS="," read -r NAME BUILD IP LOC EN VIRTUAL BASE_IMAGE OVERLAY SystemLock SystemBuildDate <<< "$( grep -E "^$NAME," ${CONF}/system )"

    # must set these values since they are passed to phase2 (not used for overlays so the value can be anything without a space)
    REPO_ADDR="-"; REPO_PATH="-"

    if [ -z "$Hypervisor" ]; then
      # list hypervisors capable of hosting this system
      # -- if none, build it ?
      LIST=$( hypervisor_list --network $NETNAME --network $BUILDNET --location $LOC --environment $EN --backing $OVERLAY --enabled | tr '\n' ' ' )

      if [ -z "$LIST" ]; then
        # no hypervisors were found matching the specified criteria.  check if some match with all *except* overlay AND if the overlay system
        #   does not exist than just ignore and continue since the entire chain can be built later
        LIST=$( hypervisor_list --backing $OVERLAY --enabled | tr '\n' ' ' )
        test ! -z "$LIST" && err "The selected backing image '$OVERLAY' is built and deployed to set of hypervisors that does not intersect with those otherwise capable of building this server.  Please copy the overlay or select a different backing image."

        LIST=$( hypervisor_list --network $NETNAME --network $BUILDNET --location $LOC --environment $EN --enabled | tr '\n' ' ' )
        test -z "$LIST" && err "There are no configured hypervisors capable of building this system"
      fi

      #  - poll list of HVs for availability then rank for free storage, free mem, and load
      Hypervisor=$( hypervisor_rank --avoid $( printf -- $NAME |perl -pe 's/[0-9]+[abv]*$//' ) $LIST )
      test -z "$Hypervisor" && err "There are no available hypervisors at this time"
    fi

  fi

  #  - get the build and dest interfaces on the hypervisor
  # [FORMAT:hv-network]
  HV_BUILD_INT=$( grep -E "^$BUILDNET,$Hypervisor," ${CONF}/hv-network |perl -pe 's/^[^,]*,[^,]*,//' )
  HV_FINAL_INT=$( grep -E "^$NETNAME,$Hypervisor," ${CONF}/hv-network |perl -pe 's/^[^,]*,[^,]*,//' )
  [[ -z "$HV_BUILD_INT" || -z "$HV_FINAL_INT" ]] && err "Selected hypervisor '$Hypervisor' is missing one or more interface mappings for the selected networks."

  # get the hypervisor vmpath
  # [FORMAT:hypervisor]
  read -r VMPath <<< "$( grep -E "^$Hypervisor," ${CONF}/hypervisor |awk 'BEGIN{FS=","}{print $4}' )"

  # verify configuration
  scslog "generating system release"
  system_release $NAME >/dev/null 2>&1 || err "Error generating release, please correct missing variables or configuration files required for deployment"
  scslog "release generated successfully"
#  FILE=$( system_release $NAME |tail -n1 )
#  test -s "$FILE" || err "Error generating release, please correct missing variables or configuration files required for deployment"

  echo "obtaining write lock..." >>$SCS_Background_Log
  start_modify
  echo "success" >>$SCS_Background_Log

  #  - assign a temporary IP as needed
  if [[ "$NETNAME" != "$BUILDNET" || "$IP" == "dhcp" ]]; then
    echo "attempting to assign a build address in network '$BUILDNET'" >>$SCS_Background_Log

    BUILDIP=""
    while [ -z "$BUILDIP" ]; do
      echo "(loop) 0 check_abort" >>$SCS_Background_Log
      check_abort
      echo "(loop) 0 network_ip_list_available \"$BUILDNET\" --limit 1" >>$SCS_Background_Log
      BUILDIP=$( network_ip_list_available "$BUILDNET" --limit 1 )
      echo "(loop) 1 ip=$BUILDIP" >>$SCS_Background_Log
      if [ $( exit_status valid_ip "$BUILDIP" ) -ne 0 ]; then BUILDIP=""; continue; fi
      echo "(loop) 2 ip=$BUILDIP" >>$SCS_Background_Log
      # verify the build IP is not in use
      if [ $( exit_status network_ip_check "$BUILDIP" "$NAME" ) -ne 0 ]; then BUILDIP=""; continue; fi
      echo "(loop) 3 ip=$BUILDIP name=$NAME" >>$SCS_Background_Log
    done

    # assign/reserve IP
    echo "calling network_ip_assign $BUILDIP $NAME" >>$SCS_Background_Log
    network_ip_assign $BUILDIP $NAME || errlog "Unable to assign IP address"

    echo "assigned $BUILDIP to $NAME" >>$SCS_Background_Log
  else
    BUILDIP=$IP
    echo "set buildip=$BUILDIP" >>$SCS_Background_Log
  fi

  #  - load the architecture and operating system for the build
  scslog "reading system architecture and build information"
  # [FORMAT:build]
  IFS="," read -r OS ARCH DISK RAM PARENT <<< "$( grep -E "^$BUILD," ${CONF}/build |perl -pe 's/^[^,]*,[^,]*,[^,]*,//' )"
  ROOT=$( build_root $BUILD )
  # [FORMAT:build]
  IFS="," read -r OS ARCH RDISK RRAM RP <<< "$( grep -E "^$ROOT," ${CONF}/build |perl -pe 's/^[^,]*,[^,]*,[^,]*,//' )"
  test -z "$OS" && err "Error loading build"

  scslog "prior to validation, using build $BUILD for system $NAME - assigned ram '$RAM' and disk '$DISK'"

  # set disk/ram
  if [ -z "$DISK" ]; then DISK=$RDISK; fi
  if [ -z "$RAM" ]; then RAM=$RRAM; fi

  #  - get disk size and memory
  test -z "$DISK" && DISK=$DEF_HDD
  test -z "$RAM" && RAM=$DEF_MEM

  scslog "following validation for $NAME - assigned ram '$RAM' and disk '$DISK'"

  #  - get globally unique mac address and uuid for the new server
  read -r UUID MAC <<< "$( hypervisor_qemu_uuid -q |perl -pe 's/^[^:]*: //' |tr '\n' ' ' )"

  if [ -z "$OVERLAY" ]; then
    # this is a single or backing system build (not overlay)

    #  - generate KS and deploy to local build server
    mkdir -p ${TMP}
    cp ${KSTEMPLATE}/${OS}.tpl ${TMP}/${NAME}.cfg
    cat <<_EOF >${TMP}/${NAME}.const
system.name $NAME
system.ip $BUILDIP
system.netmask $NETMASK
system.gateway $GATEWAY
system.dns $DNS
system.arch $ARCH
resource.sm-web $REPO_ADDR
_EOF

    echo "Using build server at '$REPO_ADDR' for system $NAME@$BUILDIP in $BUILDNET" >>$SCS_Background_Log
    parse_template ${TMP}/${NAME}.cfg ${TMP}/${NAME}.const

    # hotfix for centos 5 -- this is the only package difference between i386 and x86_64
    if [[ "$OS" == "centos5" && "$ARCH" == "x86_64" ]]; then perl -i -pe "s/kernel-PAE/kernel/" ${TMP}/${NAME}.cfg; fi
    #  - send custom kickstart file over to the local sm-web repo/mirror
    ssh_remote_command -d -n -q $REPO_ADDR "mkdir -p $REPO_PATH"
    scp -i $SCS_KeyFile -B ${TMP}/${NAME}.cfg $SCS_RemoteUser@$REPO_ADDR:$REPO_PATH/ >/dev/null 2>&1 || err "Unable to transfer kickstart configuration to build server ($REPO_ADDR:$REPO_PATH/${NAME}.cfg)"
    KS="http://${REPO_ADDR}/${REPO_URL}/${NAME}.cfg"

    #  - kick off provision system
    echo "Creating virtual machine..."
    scslog "starting system build for $NAME on $Hypervisor at $BUILDIP"
    scslog "Creating VM on $Hypervisor: /usr/local/utils/kvm-install.sh --arch $ARCH --disk $DISK --ip ${BUILDIP}/${NETMASK} --gateway $GATEWAY --dns $DNS --interface $HV_BUILD_INT --no-console --no-reboot --os $OS --quiet --ram $RAM --mac $MAC --uuid $UUID --ks $KS $NAME"
    ssh_remote_command -d -n $Hypervisor "/usr/local/utils/kvm-install.sh --arch $ARCH --disk $DISK --ip ${BUILDIP}/${NETMASK} --gateway $GATEWAY --dns $DNS --interface $HV_BUILD_INT --no-console --no-reboot --os $OS --quiet --ram $RAM --mac $MAC --uuid $UUID --ks $KS $NAME"
    if [ $? -ne 0 ]; then
      echo ssh -n -l $SCS_RemoteUser $Hypervisor "/usr/local/utils/kvm-install.sh --arch $ARCH --disk $DISK --ip ${BUILDIP}/${NETMASK} --gateway $GATEWAY --dns $DNS --interface $HV_BUILD_INT --no-console --no-reboot --os $OS --quiet --ram $RAM --mac $MAC --uuid $UUID --ks $KS $NAME"
      err "Error creating VM!"
    fi

    #  - update hypervisor-system map
    hypervisor_locate_system $NAME >/dev/null 2>&1

  fi

  # clear any host entry
  purge_known_hosts --name "$NAME" --ip "$IP"
  purge_known_hosts --ip "$BUILDIP"

  if [ $Foreground -eq 0 ]; then
    #  - background task to monitor deployment (try to connect nc, sleep until connected, max wait of 3600s)
    nohup $0 --config "${CONF}" system $NAME --provision --phase-2 "$Hypervisor" "$BUILDIP" "$HV_BUILD_INT" "$HV_FINAL_INT" "$BUILDNET" "$NETNAME" "$REPO_ADDR" "$REPO_PATH" "$REDIST" "$ARCH" "$DISK" "$OS" "$RAM" "$MAC" "$UUID" </dev/null >/dev/null 2>&1 &
  else
    scslog "starting phase 2 in foreground process"
    echo "system_provision_phase2 \"$NAME\" \"$Hypervisor\" \"$BUILDIP\" \"$HV_BUILD_INT\" \"$HV_FINAL_INT\" \
         \"$BUILDNET\" \"$NETNAME\" \"$REPO_ADDR\" \"$REPO_PATH\" \"$REDIST\" \"$ARCH\" \"$DISK\" \"$OS\" \
         \"$RAM\" \"$MAC\" \"$UUID\"" >&2
    system_provision_phase2 "$NAME" "$Hypervisor" "$BUILDIP" "$HV_BUILD_INT" "$HV_FINAL_INT" "$BUILDNET" "$NETNAME" "$REPO_ADDR" "$REPO_PATH" "$REDIST" "$ARCH" "$DISK" "$OS" "$RAM" "$MAC" "$UUID"
  fi

  #  - phase 1 complete
  scslog "build phase 1 complete"
  echo "Build for $NAME at $LOC $EN has been started successfully and will continue in the background."

  # update last build date
  # [FORMAT:system]
  IFS="," read -r NAME BUILD IP LOC EN VIRTUAL BASE_IMAGE OVERLAY SystemLock SystemBuildDate <<< "$( grep -E "^$NAME," ${CONF}/system )"

  # [FORMAT:system]
  perl -i -pe "s/^$NAME,.*/${NAME},${BUILD},${IP},${LOC},${EN},${VIRTUAL},${BASE_IMAGE},${OVERLAY},${SystemLock},$( date +'%s' )/" ${CONF}/system

  commit_file system
  return 0
}
function system_provision_help { cat <<_EOF
Instantiate a virtual machine or base image for a defined system.

Usage: $0 system <name> --provision [--network <name>] [--[skip-]distribute]

Fields:
  <name>		Name of the defined system
  --network <name>	optional name of the network to deploy to - this is only useful for systems
			  configured to use DHCP since the user will be prompted for a network in order
			  to auto-assign an IP address
  --distribute		optional - for base images, answers 'yes' to distribute the image to all hypervisors
  --skip-distribute	optional - for base images, answers 'no' to distribute the image to all hypervisors

_EOF
}


# build phase 2
#
function system_provision_phase2 {
  local NAME HV BUILDIP HV_BUILD_INT HV_FINAL_INT BUILDNET NETNAME REPO_ADDR \
        REPO_PATH REDIST SystemBuildDate BUILD IP LOC EN VIRTUAL BASE_IMAGE OVERLAY \
        HVIP VMPATH DHCP ARCH DISK OS RAM MAC UUID DHCPIP NETMASK GATEWAY DNS List File \
        SystemLock

  # load arguments passed in from phase1
  echo "Args: $@" >&2
  read -r NAME HV BUILDIP HV_BUILD_INT HV_FINAL_INT BUILDNET NETNAME REPO_ADDR REPO_PATH REDIST ARCH DISK OS RAM MAC UUID <<< "$@"

  # [FORMAT:system]
  IFS="," read -r NAME BUILD IP LOC EN VIRTUAL BASE_IMAGE OVERLAY SystemLock SystemBuildDate <<< "$( grep -E "^$NAME," ${CONF}/system )"
  system_exists $NAME
  if [ $? -ne 0 ]; then errlog "error staring build phase 2 - system '$NAME' does not exist - check $HV"; exit 1; fi

  # [FORMAT:hypervisor]
  read -r HVIP VMPATH <<< "$( grep -E "^$HV," ${CONF}/hypervisor |awk 'BEGIN{FS=","}{print $2,$4}' )"

  # [FORMAT:network]
  DHCP=$( network_show $BUILDNET 2>/dev/null |grep DHCP |awk '{print $3}' )
  if ! [ -z "$DHCP" ]; then valid_ip $DHCP || err "Invalid DHCP server"; fi

  scslog "starting build phase 2 for $NAME on $HV ($HVIP) at $BUILDIP"

  if ! [ -z "$OVERLAY" ]; then
    # this is an overlay system

    #  - lookup network details for the build network (used in the kickstart configuration)
    #   --format: location,zone,alias,network,mask,cidr,gateway_ip,static_routes,dns_ip,vlan,description,repo_address,repo_fs_path,repo_path_url,build,default-build,ntp_ip\n
    # [FORMAT:network]
    read -r NETMASK GATEWAY DNS <<< "$( grep -E "^${BUILDNET//-/,}," ${CONF}/network |awk 'BEGIN{FS=","}{print $5,$7,$9}' )"
    valid_ip $GATEWAY || errlog "Build network does not have a defined gateway address"
    valid_ip $DNS || errlog "Build network does not have a defined DNS server"
    valid_mask $NETMASK || errlog "Build network does not have a valid network mask"

    # build the parent system as needed
    hypervisor_locate_system $OVERLAY >/dev/null 2>&1

    if [ $? -ne 0 ]; then
      if [ "$REDIST" == "y" ]; then
        system_provision $OVERLAY --network $BUILDNET --distribute --foreground --hypervisor $HV
      else
        system_provision $OVERLAY --network $BUILDNET --skip-distribute --foreground --hypervisor $HV
      fi
    fi

    scslog "ok, getting around to building the overlay for $NAME - assigned ram '$RAM' and disk '$DISK' - this should match the earlier value"

    #  - kick off provision system
    scslog "starting system build for $NAME on $HV at $BUILDIP"
    echo "Creating virtual machine..."
    scslog "Creating VM on $HV: /usr/local/utils/kvm-install.sh --arch $ARCH --ip ${BUILDIP}/${NETMASK} \
            --gateway $GATEWAY --dns $DNS --interface $HV_BUILD_INT --no-console --no-reboot --os $OS \
            --quiet --ram $RAM --mac $MAC --uuid $UUID --no-install --base ${VMPATH}/${BACKING_FOLDER}${OVERLAY}.img $NAME"

    ssh_remote_command -d -n $HV "/usr/local/utils/kvm-install.sh --arch $ARCH --ip ${BUILDIP}/${NETMASK} --gateway $GATEWAY --dns $DNS --interface $HV_BUILD_INT --no-console --no-reboot --os $OS --quiet --ram $RAM --mac $MAC --uuid $UUID --no-install --base ${VMPATH}/${BACKING_FOLDER}${OVERLAY}.img $NAME"
    if [ $? -ne 0 ]; then
      echo ssh -n -l $SCS_RemoteUser $HV "/usr/local/utils/kvm-install.sh --arch $ARCH --ip ${BUILDIP}/${NETMASK} \
           --gateway $GATEWAY --dns $DNS --interface $HV_BUILD_INT --no-console --no-reboot --os $OS \
           --ram $RAM --mac $MAC --uuid $UUID --no-install --base ${VMPATH}/${BACKING_FOLDER}${OVERLAY}.img $NAME"
      err "Error creating VM!"
    fi

    # check for secondary disks
    List="$( ssh_remote_command -d $HV "ls ${VMPATH}/${BACKING_FOLDER}${OVERLAY}.*img" )"
    for File in $List; do
      if [ "$File" == "${VMPATH}/${BACKING_FOLDER}${OVERLAY}.img" ]; then continue; fi
      system_vm_disk_create $NAME --alias "$( printf -- "$( basename $File )" |perl -pe 's/^'${OVERLAY}'\.//; s/\.img$//' )" --backing $File
      if [ $? -eq 0 ]; then scslog "successfully added secondary disk to $NAME using backing image $( basename $File )"; else scslog "error adding secondary disk to $NAME using backing image $( basename $File )"; fi
    done

    # start new virtual machine
    ssh_remote_command -d -n -q $HV "virsh start $NAME"

    if ! [ -z "$DHCP" ]; then

      DHCPIP=""
      scslog "attempting to trace DHCP IP"
      echo "ssh -l $SCS_RemoteUser $DHCP cat /var/lib/dhcpd/dhcpd.leases |grep -avE '^(#|\$)' |grep -av server-duid |tr '\\n' ' ' |perl -pe 's/}/}\\n/g' |grep -ai "$MAC" |awk '{print \$2}' |tail -n1" >>$SCS_Background_Log

      # get DHCP lease
      while [ -z "$DHCPIP" ]; do
        check_abort
        sleep 5
        DHCPIP="$( ssh_remote_command -d $DHCP cat /var/lib/dhcpd/dhcpd.leases |grep -avE '^(#|$)' |grep -av server-duid |tr '\n' ' ' |perl -pe 's/}/}\n/g' |grep -ai "$MAC" |awk '{print $2}' |tail -n1 )"
	if [[ -n "$DHCPIP" && "$( exit_status valid_ip "$DHCPIP" )" -ne 0 ]]; then
          errlog "found an invalid IP address in /var/lib/dhcpd/dhcpd.leases on server $DHCP for physical address $MAC, aborting"
        fi
      done

      if ! [ -z "$DHCPIP" ]; then
        purge_known_hosts --ip $DHCPIP
        DHCPNETNAME=$( network_ip_locate $BUILDIP )
        # [FORMAT:network]
        read DHCPCIDR <<< "$( grep -E "^${DHCPNETNAME//-/,}," ${CONF}/network |awk 'BEGIN{FS=","}{print $6}' )"
        scslog "found DHCP address '$DHCPIP' for system with physical address '$MAC'"
        while [ "$( exit_status check_host_alive $DHCPIP )" -ne 0 ]; do sleep 5; check_abort; done
        while [ "$( exit_status ssh_remote_command -d -n $DHCPIP uptime )" -ne 0 ]; do sleep 5; check_abort; done
        ssh_remote_command -d -n -q $DHCPIP "ESG/system-builds/install.sh configure-system --ip ${BUILDIP}/${DHCPCIDR} --skip-restart >/dev/null 2>&1; halt"
        scslog "successfully moved system to assigned build address"
      fi
    fi
  fi

  # wait a moment before even trying to connect
  sleep 15

  #  - connect to hypervisor, wait until vm is off, then start it up again
  ssh_remote_command -d -n -q $HVIP "while [ \"\$( /usr/bin/virsh dominfo $NAME |grep -i state |grep -i running |wc -l |awk '{print \$1}' )\" -gt 0 ]; do sleep 5; done; sleep 5; /usr/bin/virsh start $NAME"
  scslog "successfully started $NAME"

  #  - check for abort
  check_abort

  #  - wait for vm to come up
  sleep 15
  scslog "waiting for $NAME at $BUILDIP"
  while [ "$( exit_status check_host_alive $BUILDIP )" -ne 0 ]; do sleep 5; check_abort; done
  scslog "ssh connection succeeded to $NAME"
  while [ "$( exit_status ssh_remote_command -d -n $BUILDIP uptime )" -ne 0 ]; do sleep 5; check_abort; done
  scslog "$NAME verified UP"

  #  - load the role
  # [FORMAT:build]
  ROLE=$( grep -E "^$BUILD," ${CONF}/build |awk 'BEGIN{FS=","}{print $2}' )

  #  - install_build
  system_push_build_scripts $BUILDIP >/dev/null 2>&1 || errlog "Error pushing build scripts to remote server $NAME at $IP"
  scslog "build scripts deployed to $NAME"

  #  - sysbuild_install (do not change the IP here)
  system_start_remote_build $NAME $BUILDIP $ROLE >/dev/null 2>&1 || errlog "Error starting remote build on $NAME at $IP"
  scslog "started remote build"

  if [ -z "$OVERLAY" ]; then
    #  - clean up kickstart file
    check_host_alive $REPO_ADDR
    [ $? -eq 0 ] && ssh_remote_command -d -q $REPO_ADDR "rm -f ${REPO_PATH}/${NAME}.cfg"
  fi

  #  - connect to hypervisor, wait until vm is off, then start it up again
  ssh_remote_command -d -n -q $HV "while [ \"\$( /usr/bin/virsh dominfo $NAME |grep -i state |grep -i running |wc -l |awk '{print \$1}' )\" -gt 0 ]; do sleep 5; done; sleep 5; /usr/bin/virsh start $NAME"
  scslog "successfully started $NAME"

  #  - check for abort
  check_abort

  #  - wait for vm to come up
  sleep 15
  while [ "$( exit_status check_host_alive $BUILDIP )" -ne 0 ]; do sleep 5; check_abort; done
  scslog "ssh connection succeeded to $NAME"
  purge_known_hosts --ip $BUILDIP
  while [ "$( exit_status ssh_remote_command -d -n $BUILDIP uptime )" -ne 0 ]; do sleep 5; check_abort; done
  scslog "$NAME verified UP"

  # deploy system configuration
  scslog "generating release..."
  FILE=$( system_release $NAME 2>/dev/null |tail -n1 )
  if [ -z "$FILE" ]; then errlog "Error generating release for '$NAME'"; return 1; fi
  if ! [ -f "$FILE" ]; then errlog "Unable to read release file for '$NAME'"; return 1; fi
  scslog "copying release to remote system..."
  scp -i $SCS_KeyFile -q -o "StrictHostKeyChecking no" $FILE $SCS_RemoteUser@$BUILDIP: >/dev/null 2>&1
  if [ $? -ne 0 ]; then errlog "Error copying release to '$NAME'@$BUILDIP"; return 1; fi
  rm -f $FILE
  ssh_remote_command -d -n -q $BUILDIP "/bin/bash /root/$( basename $FILE ) --install"

  # !!FIXME!!
  #  * - ship over latest code release
  #  - install code

  #  - check for abort
  check_abort

  # update system ip as needed
  if [ "$BUILDIP" != "$IP" ]; then
    scslog "Changing $NAME system IP from $BUILDIP to $IP (not applying yet)"
    if [ "$IP" != "dhcp" ]; then
      local CIDR NETNAME=$( network_ip_locate $IP )
      # [FORMAT:network]
      read CIDR <<< "$( grep -E "^${NETNAME//-/,}," ${CONF}/network |awk 'BEGIN{FS=","}{print $6}' )"
      ssh_remote_command -d -n -q $BUILDIP "ESG/system-builds/install.sh configure-system --ip ${IP}/${CIDR} --skip-restart >/dev/null 2>&1"
    else
      ssh_remote_command -d -n -q $BUILDIP "ESG/system-builds/install.sh configure-system --ip dhcp --skip-restart >/dev/null 2>&1"
    fi
    sleep 5
    # update ip assignment
    scslog "Updating IP assignments"
    network_ip_unassign $BUILDIP >/dev/null 2>&1
    if [ "$IP" != "dhcp" ]; then network_ip_assign $IP $NAME --force >/dev/null 2>&1; fi
    purge_known_hosts --ip $BUILDIP
    purge_known_hosts --name $NAME --ip $IP
  fi

  if [ "$BASE_IMAGE" == "y" ]; then
    # flush hardware address, ssh host keys, and device mappings to anonymize system
    ssh_remote_command -d -n -q $BUILDIP "ESG/system-builds/install.sh configure-system --flush >/dev/null 2>&1; halt"
  else
    # power down vm
    ssh_remote_command -d -n -q $BUILDIP "halt"
  fi

  # wait for power off
  ssh_remote_command -d -n -q $HVIP "while [ \"\$( /usr/bin/virsh dominfo $NAME |grep -i state |grep -i running |wc -l |awk '{print \$1}' )\" -gt 0 ]; do sleep 5; done"
  scslog "successfully stopped $NAME"

  #  - check for abort
  check_abort

  # update build interface as needed
  if [ "$HV_BUILD_INT" != "$HV_FINAL_INT" ]; then
    scslog "changing system network interface from '$HV_BUILD_INT' to '$HV_FINAL_INT'"
    echo "ssh -n -l $SCS_RemoteUser $HVIP \"sed -e 's/'$HV_BUILD_INT'/'$HV_FINAL_INT'/g' -i /etc/libvirt/qemu/${NAME}.xml; virsh define /etc/libvirt/qemu/${NAME}.xml\"" >>$SCS_Background_Log
    ssh_remote_command -d -n -q $HVIP "sed -e 's/'$HV_BUILD_INT'/'$HV_FINAL_INT'/g' -i /etc/libvirt/qemu/${NAME}.xml; virsh define /etc/libvirt/qemu/${NAME}.xml"
  fi

  if [ "$BASE_IMAGE" != "y" ]; then
    #  - start vm
    scslog "starting $NAME on $HV"
    ssh_remote_command -d -n -q $HVIP "virsh start $NAME"

    if [ "$IP" != "dhcp" ]; then
      #  - update /etc/hosts and push-hosts (system_update_push_hosts)
      scslog "updating hosts"
      system_update_push_hosts $NAME $IP >>$SCS_Background_Log 2>&1
      scslog "hosts updated"

      #  - wait for vm to come up
      sleep 15
      while [ "$( exit_status check_host_alive $IP )" -ne 0 ]; do sleep 5; check_abort; done
      scslog "ssh connection succeeded to $NAME"
      while [ "$( exit_status ssh_remote_command -d -n $IP uptime )" -ne 0 ]; do sleep 5; check_abort; done
      scslog "$NAME verified UP"
    else
      scslog "$NAME is configured to use DHCP and can not be traced at this time"
    fi
  else

    # this is a base_image - move built image file, deploy to other HVs (as needed), and undefine system
    scslog "converting VM to backing image"

    if [ "$REDIST" == "y" ]; then
      system_convert $NAME --backing --distribute --no-prompt --force --network $NETNAME
    else
      system_convert $NAME --backing --no-prompt --force --network $NETNAME
    fi

  fi

  scslog "**** system build complete for $NAME ****"
}

# deploy the current system build scripts to a remote server
#   this function replaces 'install_build' previously found in /root/.bashrc
#
function system_push_build_scripts {
  if [[ $# -lt 1 || $# -gt 2 ]]; then echo -e "Usage: install_build hostname|ip [path]\n"; return 1; fi
  if [ "$( whoami )" != "root" ]; then echo "You must be root"; return 2; fi
  if ! [ -z "$2" ]; then
    test -d "$2" || return 3
    SRCDIR="$2"
  else
    SRCDIR=$BUILDSRC
  fi
  test -d "$SRCDIR" || return 4
  check_host_alive $1
  if [ $? -ne 0 ]; then
    echo "Remote host did not respond to initial request; attempting to force network discovery..." >&2
    ping -c 2 -q $1 >/dev/null 2>&1
    check_host_alive $1 || return 5
  fi
  cat ~/.ssh/known_hosts >~/.ssh/known_hosts.$$
  perl -i -ne "print unless /$( printf -- "$1" |perl -pe 's/\./\\./g' )/" ~/.ssh/known_hosts
  ssh_remote_command -d -n $1 mkdir ESG 2>/dev/null
  echo "running command: scp -i $SCS_KeyFile -o \"StrictHostKeyChecking no\" -p -r \"$SRCDIR\" $SCS_RemoteUser@$1:ESG/" >>$SCS_Background_Log 2>&1
  scp -i $SCS_KeyFile -o "StrictHostKeyChecking no" -p -r "$SRCDIR" $SCS_RemoteUser@$1:ESG/ >/dev/null 2>&1 || echo "Error transferring files" >&2
  cat ~/.ssh/known_hosts.$$ >~/.ssh/known_hosts
  /bin/rm ~/.ssh/known_hosts.$$
  return 0
}

# register an ssh key on a managed system
#
function system_register_key {
  local IP
  system_exists "$1" || err "Unknown or missing system name."
  if [[ $# -lt 3 && $# -gt 6 ]]; then system_register_key_help >&2; exit 1; fi
  IP=$( system_show $1 --brief |grep ^IP: |cut -d' ' -f2 )
  valid_ip $IP || err "The specified system has an invalid IP address."
  if [ $# -eq 5 ]; then
    if [ "$2" != "--sudo" ]; then system_register_key_help >&2; exit 1; fi
    if [[ "$6" == "--debug" ]]; then
      register_ssh_key --host "$IP" --sudo "$3" --user "$4" --key "$5" --debug
    else
      register_ssh_key --host "$IP" --sudo "$3" --user "$4" --key "$5"
    fi
  else
    if [[ "$4" == "--debug" ]]; then
      register_ssh_key --host "$IP" --user "$2" --key "$3" --debug
    else
      register_ssh_key --host "$IP" --user "$2" --key "$3"
    fi
  fi
}
function system_register_key_help { cat <<_EOF
Usage: $0 system <name> --register-key [--sudo <sudo_user>] <user-name> <private-key-file>

Register an existing public/private key pair for key-based authentication
to a remote system under the specified user account.  You must have
the password and authorization to log in to the remote server.

If --sudo is provided, log into the system as <sudo_user> and use
the provided password (you will be prompted for it) to elevate
privileges to access the target account.
_EOF
}

function system_resolve_autooverlay {
  local NAME BUILD IP LOC EN VIRTUAL BASE_IMAGE OVERLAY SystemBuildDate BuildParent \
        BuildGrandParent BackingList ParentName SystemLock

  system_exists $1 || err

  start_modify

  # [FORMAT:system]
  IFS="," read -r NAME BUILD IP LOC EN VIRTUAL BASE_IMAGE OVERLAY SystemLock SystemBuildDate <<< "$( grep -E "^$1," ${CONF}/system )"

  # check lock
  if [[ "$SystemLock" != "n" ]]; then err "System locked; please unlock to make changes"; fi

  # auto-select backing image
  BackingList="$( system_list_unformatted --backing --build $BUILD --sort-by-build-date --exclude-parent $NAME --location $LOC --environment $EN |tr '\n' ' ' )"

  if [ -z "$BackingList" ]; then

    # automatically create backing systems
    BuildParent=$( build_parent $BUILD )
    BuildGrandParent=$( build_parent $BuildParent)
    ParentName="${BuildParent}_$( date +'%s' )"

    if [ -z "$BuildGrandParent" ]; then
      # this is the full build
      system_create $ParentName $BuildParent $LOC $EN dhcp y y n >/dev/null 2>&1
    else
      system_create $ParentName $BuildParent $LOC $EN dhcp y y y auto >/dev/null 2>&1
      # recursion ;)
      system_resolve_autooverlay $ParentName
    fi

  else
    ParentName=$( printf -- "$BackingList" |awk '{print $1}' )
  fi

  # save changes
  # [FORMAT:system]
  perl -i -pe "s/^$NAME,.*/${NAME},${BUILD},${IP},${LOC},${EN},${VIRTUAL},${BASE_IMAGE},${ParentName},${SystemLock},${SystemBuildDate}/" ${CONF}/system

  commit_file system
}

function system_list {
  if [[ "$1" == "--no-format" || "$1" == "-1" ]]; then shift; system_list_unformatted $@; return; fi
  local LIST NUM
  LIST="$( system_list_unformatted $@ |tr '\n' ' ' )"
  NUM=$( printf -- "$LIST" |wc -w |tr -d ' ' )
  if [ $NUM -eq 1 ]; then A="is"; S=""; else A="are"; S="s"; fi
  echo "There ${A} ${NUM} defined system${S}."
  test $NUM -eq 0 && return
  printf -- "$LIST\n" |tr ' ' '\n' |sort |fold_list |perl -pe 's/^/   /'
}

# system:
#   name,build,ip,location,environment,virtual,backing_image,overlay\n
#
# optional:
#   --backing                   show systems of type backing image
#   --build <string>            show systems using build <string>, or having it in the build lineage
#   --environment <string>      show systems in environment <string>
#   --exclude-parent <string>   do not show systems with parent (or inherited parent) system named <string>
#   --grep <string>             show systems matching <string>
#   --location <string>         show systems at location <string>
#   --overlay                   show systems of type overlay
#   --sort-by-build-date        sort output by build date (descending) instead of alphabetically
#
function system_list_unformatted {
  local Backing=0 Overlay=0 Build BuildList LIST N NL M SortByDate=0 System PassTests Parent

  if [ $# -eq 0 ]; then

    # [FORMAT:system]
    awk 'BEGIN{FS=","}{print $1}' ${CONF}/system
    return

  else

    LIST="$( awk 'BEGIN{FS=","}{print $1}' ${CONF}/system |tr '\n' ' ' )"

    while [ $# -gt 0 ]; do case "$1" in

      --backing)
        NL=""
        for N in $LIST; do
          # [FORMAT:system]
          grep -qE '^'$N',([^,]*,){5}y,[^,]*,.*$' ${CONF}/system && NL="$NL $N"
        done
        LIST="$NL"
        ;;

      --build)
        NL=""
        Parent="$( build_parent $2 )"
        if [[ -n $Parent ]]; then
          BuildList="$( build_lineage_unformatted $( build_parent $2 ) |awk '{print NL}' |tr ',' ' ' )"
        else
          BuildList="$2"
        fi
        for N in $LIST; do
          # [FORMAT:system]
          grep -qE '^'$N','$2',.*$' ${CONF}/system
          if [ $? -eq 0 ]; then NL="$NL $N"; else
            for M in $BuildList; do
              if [ "$M" == "$2" ]; then continue; fi
              grep -qE '^'$N','$M',.*$' ${CONF}/system
              if [ $? -eq 0 ]; then NL="$NL $N"; break; fi
            done
          fi
        done
        LIST="$NL"
        shift
        ;;

      --environment)
        NL=""
        for N in $LIST; do
          # [FORMAT:system]
          grep -qE '^'$N',([^,]*,){3}'$2',.*$' ${CONF}/system && NL="$NL $N"
        done
        LIST="$NL"
        shift
        ;;

      --exclude-parent)
        NL=""
        for N in $LIST; do
          System=$N; PassTests=1
          while ! [ -z "$System" ]; do
            if [ "$System" == "$2" ]; then PassTests=0; break; fi
            System=$( system_parent $System )
          done
          if [ $PassTests -eq 1 ]; then NL="$NL $N"; fi
        done
        LIST="$NL"
        ;;

      --grep)
        LIST="$( printf -- "$LIST" |tr ' ' '\n' |grep -i "$2" |tr '\n' ' ' )"
        shift
        ;;

      --location)
        NL=""
        for N in $LIST; do
          # [FORMAT:system]
          grep -qE '^'$N',([^,]*,){2}'$2',.*$' ${CONF}/system && NL="$NL $N"
        done
        LIST="$NL"
        shift
        ;;

      --overlay)
        NL=""
        for N in $LIST; do
          # [FORMAT:system]
          grep -qE '^'$N',([^,]*,){6}[^,]+,.*$' ${CONF}/system && NL="$NL $N"
        done
        LIST="$NL"
        ;;

      --sort-by-build-date) SortByDate=1;;

    esac; shift; done

    if [ $SortByDate -eq 0 ]; then
      for N in $LIST; do printf -- "$N\n"; done |sort
    else
      # [FORMAT:system]
      for N in $LIST; do
        grep -E "^$N," ${CONF}/system |awk 'BEGIN{FS=","}{print $1,$10}'
      done |sort -rnk2 |awk '{print $1}'
    fi

  fi
}

# generate the complete deployment archive and self-extracting installation script for a system
#
# requires:
#   $1  system name
#
function system_release {
  system_exists "$1" || err "Unknown or missing system name"
  # load the system
  local NAME BUILD IP LOC EN VIRTUAL BASE_IMAGE OVERLAY FILES ROUTES FPTH SystemBuildDate \
        AllFiles HasRoutes=0 AUDITSCRIPT RELEASEFILE RELEASESCRIPT STATFILE MyDate Branch \
<<<<<<< HEAD
        SystemLock
=======
        DeleteFiles
>>>>>>> e4234f8a
  # [FORMAT:system]
  IFS="," read -r NAME BUILD IP LOC EN VIRTUAL BASE_IMAGE OVERLAY SystemLock SystemBuildDate <<< "$( grep -E "^$1," ${CONF}/system )"
  # create the temporary directory to store the release files
  mkdir -p $TMP/release $RELEASEDIR
  MyDate="$( date +'%Y%m%d-%H%M%S' )"
  AUDITSCRIPT="$TMP/release/scs-audit.sh"
  RELEASEFILE="$NAME-release-$MyDate.cpio.gz"
  RELEASESCRIPT="$TMP/$NAME-release-$MyDate.bsx"
  STATFILE="$TMP/release/scs-stat"
  FILES=()
  AllFiles=()
  DeleteFiles=()

  pushd $CONF >/dev/null 2>&1
  Branch=$( git branch |grep ^* |cut -d' ' -f2 )
  popd >/dev/null 2>&1

  # create the audit script
  printf -- "#!/bin/bash\n# scs audit script for $NAME [$Branch], generated on $( hostname ) at $MyDate\n#\n\n" >$AUDITSCRIPT
  printf -- "# warn if not target host\ntest \"\$( hostname )\" == \"$NAME\" || echo \"WARNING - running on alternate system - can not reliably check ownership!\"\n\n" >>$AUDITSCRIPT
  printf -- "PASS=0\n" >>$AUDITSCRIPT

  # create the installation script
  printf -- "#!/bin/bash\n# scs installation script for $NAME, generated on $( date )\n#\n\n" >$RELEASESCRIPT
  printf -- "# usage\n#\nfunction usage {\n  echo \"Usage: \$0 [--audit|--extract </path/>|--install]\"\n  exit 1\n}\n\n" >>$RELEASESCRIPT
  printf -- "# set defaults\nAudit=0\nExtract=\"\"\nInstall=0\n\n" >>$RELEASESCRIPT
  printf -- "while [[ \$# -gt 0 ]]; do case \$1 in\n  --audit) Audit=1;;\n  --extract) Extract=\"\$2\";;\n  --install) Install=1;;\nesac; shift; done\n\n" >>$RELEASESCRIPT
  printf -- "# safety first\nif [[ \"\$( hostname )\" != \"$NAME\" && -z \"\$Extract\" ]]; then exit 2; fi\n\n" >>$RELEASESCRIPT
  printf -- "# validate settings\nif [[ ( \$(( \$Audit + \$Install )) -eq 0 || \$(( \$Audit + \$Install )) -gt 1 ) && -z \"\$Extract\" ]]; then usage; fi\n" >>$RELEASESCRIPT
  printf -- "if [[ \"\$Extract\" == \"/\" ]]; then echo \"Invalid extraction path.\"; exit 1; fi\n\n" >>$RELEASESCRIPT
  printf -- "# self-extracting archive\nif [[ -n \"\$Extract\" ]]; then TMPDIR=\"\$Extract\"; else TMPDIR=/root/scs-release-$MyDate; fi\nexport TMPDIR\nmkdir -m0700 \$TMPDIR >/dev/null 2>&1\n" >>$RELEASESCRIPT
  printf -- "ARCHIVE=\$( awk '/^__PAYLOAD__/ {print NR + 1; exit 0; }' \$0 )\n\n" >>$RELEASESCRIPT

  # the script needs to know where it is to read itself
  printf -- "# get absolute path to self\npushd \$( dirname \$0 ) >/dev/null\nSCRIPTPATH=\"\$( pwd -P )/\$( basename \$0)\"\npopd >/dev/null\n\n" >>$RELEASESCRIPT

  # self-extracting archive
  printf -- "# extract\ncd \$TMPDIR\ntail -n+\$ARCHIVE \$SCRIPTPATH |gzip -dc - |cpio -idm 2>/dev/null\ncd - >/dev/null 2>&1\n" >>$RELEASESCRIPT
  printf -- "# exit here if extract only\nif [[ -n \"\$Extract\" ]]; then\n  echo \"Archive successfully extracted to \$TMPDIR\"\n  exit 0\nfi\n\n" >>$RELEASESCRIPT

  # audit only function
  printf -- "# audit option\nif [[ \$Audit -eq 1 ]]; then\n  cd /\n  /bin/bash \$TMPDIR/scs-audit.sh\n  Result=\$?\n  rm -rf \$TMPDIR\n  cd - >/dev/null 2>&1\n  exit \$Result\nfi\n\n" >>$RELEASESCRIPT

  printf -- "logger -t scs \"starting installation for ${LOC}:${EN} $NAME [$Branch], generated on $MyDate\"\n\n" >>$RELEASESCRIPT
  touch ${RELEASESCRIPT}.tail

  # create the stat file
  touch $STATFILE
  # look up the applications configured for the build assigned to this system
  if ! [ -z "$BUILD" ]; then
    # retrieve application related data
    for APP in $( build_application_list "$BUILD" ); do
      # get the file list per application
      FILES=( ${FILES[@]} $( application_file_list_unformatted $APP --environment $EN ) )
    done
  fi

  # check for static routes for this system
  ROUTES=$( network_routes_by_ip $IP )
  if [ -s "$ROUTES" ]; then
    mkdir -p $TMP/release/etc/sysconfig/
    cat $ROUTES >$TMP/release/etc/sysconfig/static-routes
    rm -f $ROUTES
    HasRoutes=1
    # audit
    FPTH=etc/sysconfig/static-routes
    printf -- "if [ -f \"$FPTH\" ]; then\n" >>$AUDITSCRIPT
    printf -- "  if [ \"\$( stat -c'%%a %%U:%%G' \"$FPTH\" )\" != \"644 root:root\" ]; then PASS=1; echo \"'\$( stat -c'%%a %%U:%%G' \"$FPTH\" )' != '644 root:root' on $FPTH\"; fi\n" >>$AUDITSCRIPT
    printf -- "else\n  echo \"Error: $FPTH does not exist!\"\n  PASS=1\nfi\n" >>$AUDITSCRIPT
    # release
    printf -- "# set permissions on 'static-routes'\nchown root:root /$FPTH\nchmod 644 /$FPTH\n" >>${RELEASESCRIPT}.tail
    # stat
    printf -- "/$FPTH root root 644 file\n" >>$STATFILE
    # backup
    AllFiles[${#AllFiles[@]}]='/etc/sysconfig/static-routes'
  fi

  # generate the variables for this system one time
  system_vars $NAME >$TMP/systemvars.$$

  # generate the release configuration files
  if [ ${#FILES[*]} -gt 0 ]; then
    for ((i=0;i<${#FILES[*]};i++)); do
      # get the file path based on the unique name
      # [FORMAT:file]
      IFS="," read -r FNAME FPTH FTYPE FOWNER FGROUP FOCTAL FTARGET FDESC <<< "$( grep -E "^${FILES[i]}," ${CONF}/file )"
      if [[ "$FTYPE" != "directory" && "$FTYPE" != "delete" ]]; then
        # add to allfiles array
        AllFiles[${#AllFiles[@]}]="$FPTH"
      fi
      # remove leading '/' to make path relative
      FPTH=$( printf -- "$FPTH" |perl -pe 's%^/%%' )
      # alternate octal representation
      FOCT=$( printf -- $FOCTAL |perl -pe 's%^0%%' )
      # skip if path is null (implies an error occurred)
      test -z "$FPTH" && continue
      # ensure the relative path (directory) exists
      mkdir -p $TMP/release/$( dirname $FPTH )
      # how the file is created differs by type
      if [ "$FTYPE" == "file" ]; then
        # generate the file for this environment
        file_cat ${FILES[i]} --environment $EN --system-vars $TMP/systemvars.$$ --silent >$TMP/release/$FPTH || err "Error generating $EN file for ${FILES[i]}"
      elif [ "$FTYPE" == "directory" ]; then
        mkdir -p $TMP/release/$FPTH
      elif [ "$FTYPE" == "symlink" ]; then
        # tar will preserve the symlink so go ahead and create it
        ln -s $FTARGET $TMP/release/$FPTH
        # special case -- symlinks always stat as 0777
        FOCT=777
      elif [ "$FTYPE" == "binary" ]; then
        # simply copy the file, if it exists
        test -f $CONF/env/$EN/binary/$FNAME || err "Error - binary file '$FNAME' does not exist for $EN."
        cat $CONF/env/$EN/binary/$FNAME >$TMP/release/$FPTH
      elif [ "$FTYPE" == "copy" ]; then
        # copy the file using scp or fail
        scp $FTARGET $TMP/release/$FPTH >/dev/null 2>&1 || err "Error - an unknown error occurred copying source file '$FTARGET'."
      elif [ "$FTYPE" == "download" ]; then
        # add download to command script
        printf -- "# download '$FNAME'\n" >>${RELEASESCRIPT}.tail
        printf -- "curl -f -k -L --retry 1 --retry-delay 10 -s --url \"$FTARGET\" -o \"/$FPTH\" >/dev/null 2>&1 || logger -t scs \"error downloading '$FNAME'\"\n" >>${RELEASESCRIPT}.tail
      elif [ "$FTYPE" == "delete" ]; then
        # add delete to command script
        printf -- "# delete '$FNAME' if it exists\n" >>${RELEASESCRIPT}.tail
        printf -- "if [[ ! -z \"$FPTH\" && \"$FPTH\" != \"/\" && -e \"/$FPTH\" ]]; then /bin/rm -rf \"/$FPTH\"; logger -t scs \"deleting path '/$FPTH'\"; fi\n" >>${RELEASESCRIPT}.tail
        # add audit check
        printf -- "if [[ ! -z \"$FPTH\" && \"$FPTH\" != \"/\" && -e \"/$FPTH\" ]]; then PASS=1; echo \"File should not exist: '/$FPTH'\"; fi\n" >>$AUDITSCRIPT
        # add to backup
        DeleteFiles[${#DeleteFiles[@]}]="$FPTH"
      fi
      # stage permissions for audit and processing
      if [ "$FTYPE" != "delete" ]; then
        # audit
        if [[ "$FTYPE" == "directory" ]]; then
          printf -- "if [ -d \"$FPTH\" ]; then\n" >>$AUDITSCRIPT
          printf -- "  if [ \"\$( stat -c'%%a %%U:%%G' \"$FPTH\" )\" != \"$FOCT $FOWNER:$FGROUP\" ]; then PASS=1; echo \"'\$( stat -c'%%a %%U:%%G' \"$FPTH\" )' != '$FOCT $FOWNER:$FGROUP' on $FPTH\"; fi\n" >>$AUDITSCRIPT
          printf -- "else\n  echo \"Error: $FPTH does not exist!\"\n  PASS=1\nfi\n" >>$AUDITSCRIPT
        elif [[ "$FTYPE" == "symlink" ]]; then
          printf -- "if [ -L \"$FPTH\" ]; then\n" >>$AUDITSCRIPT
          printf -- "  if [ \"\$( stat -c'%%a %%U:%%G' \"$FPTH\" )\" != \"$FOCT root:root\" ]; then PASS=1; echo \"'\$( stat -c'%%a %%U:%%G' \"$FPTH\" )' != '$FOCT root:root' on $FPTH\"; fi\n" >>$AUDITSCRIPT
          printf -- "else\n  echo \"Error: $FPTH does not exist!\"\n  PASS=1\nfi\n" >>$AUDITSCRIPT
        else
          printf -- "if [ -f \"$FPTH\" ]; then\n" >>$AUDITSCRIPT
          printf -- "  if [ \"\$( stat -c'%%a %%U:%%G' \"$FPTH\" )\" != \"$FOCT $FOWNER:$FGROUP\" ]; then PASS=1; echo \"'\$( stat -c'%%a %%U:%%G' \"$FPTH\" )' != '$FOCT $FOWNER:$FGROUP' on $FPTH\"; fi\n" >>$AUDITSCRIPT
          printf -- "else\n  echo \"Error: $FPTH does not exist!\"\n  PASS=1\nfi\n" >>$AUDITSCRIPT
        fi
        if [ "$FTYPE" == "symlink" ]; then
          printf -- "# set permissions on '$FNAME'\nchown -h root:root /$FPTH\n" >>${RELEASESCRIPT}.tail
        else
          printf -- "# set permissions on '$FNAME'\nchown $FOWNER:$FGROUP /$FPTH\nchmod $FOCTAL /$FPTH\n" >>${RELEASESCRIPT}.tail
        fi
        # stat
        if [ "$FTYPE" == "symlink" ]; then
          printf -- "/$FPTH -> $FTARGET root root 777 $FTYPE\n" |perl -pe 's/binary$/file/' >>$STATFILE
        else
          printf -- "/$FPTH $FOWNER $FGROUP ${FOCT//^0/} $FTYPE\n" |perl -pe 's/(binary|copy|download)$/file/' >>$STATFILE
        fi
      fi
    done
    # finalize audit script
    printf -- "\nif [ \$PASS -eq 0 ]; then echo \"Audit PASSED\"; else echo \"Audit FAILED\"; fi\nexit \$PASS\n" >>$AUDITSCRIPT
    chmod +x $AUDITSCRIPT

    # create backup
    printf -- "# create backup\ntest -d /var/backups || mkdir -p /var/backups\nFileName=\"\$( hostname )-scs-backup-\$( date +%%y%%m%%d-%%H%%M ).tar\"\n" >>$RELEASESCRIPT
    printf -- "tar -cf /var/backups/\$FileName %s 2>/dev/null\n" "${AllFiles[*]}" >>$RELEASESCRIPT
    for ((i=0;i<${#DeleteFiles[@]};i++)); do
      printf -- "if [[ -d \"${DeleteFiles[i]}\" ]]; then tar -rf /var/backups/\$FileName %s 2>/dev/null; fi\n" "${DeleteFiles[i]}" >>$RELEASESCRIPT
    done
    printf -- "gzip /var/backups/\$FileName 2>/dev/null\n\n" >>$RELEASESCRIPT

    # cleanup old backups
    if [[ $SCS_NumRemoteBackups -gt 0 ]]; then
      printf -- "cd /var/backups || exit 1\nCount=\$( ls -1 \$( hostname )-scs-backup-* | wc -l )\n" >>$RELEASESCRIPT
      printf -- "if [[ \$Count -gt ${SCS_NumRemoteBackups} ]]; then\n  ls -1 \$( hostname )-scs-backup-* | head -n\$( expr \$Count - $SCS_NumRemoteBackups) | xargs rm -f {}\nfi\n\n" >>$RELEASESCRIPT
    fi

    # do not deploy stat/audit scripts
    printf -- "rm -f \$TMPDIR/scs-{stat,audit.sh}\n\n" >>$RELEASESCRIPT

    # do not replace symlinks (which happens with a direct tar xzf)
    #
    # rsync options being used for your convenience:
    #
    #       -c, --checksum              skip based on checksum, not mod-time & size
    #       -r, --recursive             recurse into directories
    #       -l, --links                 copy symlinks as symlinks
    #       -K, --keep-dirlinks         treat symlinked dir on receiver as dir
    #
    printf -- "/usr/bin/rsync -crlK \$TMPDIR/ / >/dev/null 2>&1\n" >>$RELEASESCRIPT
    printf -- "rm -rf \$TMPDIR\n\n" >>$RELEASESCRIPT

    # finalize installation script
    printf -- "\nlogger -t scs \"installation complete\"\n" >>${RELEASESCRIPT}.tail
    cat ${RELEASESCRIPT}.tail >>$RELEASESCRIPT
    rm -f ${RELEASESCRIPT}.tail
    chmod +x $RELEASESCRIPT

    # generate the release
    pushd $TMP/release >/dev/null 2>&1
    find . -depth -print0 |cpio -o0H newc 2>/dev/null |gzip -9 >$RELEASEDIR/$RELEASEFILE
    popd >/dev/null 2>&1

    # add archive to script
    printf -- "\n\nexit 0\n\n__PAYLOAD__\n" >>$RELEASESCRIPT
    cat $RELEASEDIR/$RELEASEFILE>>$RELEASESCRIPT
    mv $RELEASESCRIPT $RELEASEDIR/

    printf -- "Complete. Generated release:\n$RELEASEDIR/$NAME-release-$MyDate.bsx\n"
  else
    # some operations (such as system_provision) require the release file, even if it's empty
    pushd $TMP/release >/dev/null 2>&1
    find . -depth -print0 | cpio -o0 | gzip -9 >$RELEASEDIR/$RELEASEFILE
    popd >/dev/null 2>&1
    printf -- "No managed configuration files.\n%s\n" "$RELEASEDIR/$RELEASEFILE"
  fi
}

# output list of resources assigned to a system
#
function system_resource_list {
  generic_choose system "$1" C && shift
  # load the system
  local NAME BUILD IP LOC EN VIRTUAL BASE_IMAGE OVERLAY SystemBuildDate SystemLock
  # [FORMAT:system]
  IFS="," read -r NAME BUILD IP LOC EN VIRTUAL BASE_IMAGE OVERLAY SystemLock SystemBuildDate <<< "$( grep -E "^$C," ${CONF}/system )"
  for APP in $( build_application_list "$BUILD" ); do
    # get any localized resources for the application
    # [FORMAT:resource]
    grep -E ",application,$LOC:$EN:$APP," ${CONF}/resource |cut -d',' -f1,2,5
  done
  # add any host assigned resources to the list
  # [FORMAT:resource]
  grep -E ",host,$NAME," ${CONF}/resource |cut -d',' -f1,2,5
}

function system_show {
  system_exists "$1" || err "Unknown or missing system name"
  local FILES=() NAME BUILD IP LOC EN VIRTUAL BASE_IMAGE OVERLAY BRIEF=0 SystemBuildDate \
        SystemLock
  [ "$2" == "--brief" ] && BRIEF=1
  # load the system
  # [FORMAT:system]
  IFS="," read -r NAME BUILD IP LOC EN VIRTUAL BASE_IMAGE OVERLAY SystemLock SystemBuildDate <<< "$( grep -E "^$1," ${CONF}/system )"
  # if overlay is null then there is no overlay
  test -z "$OVERLAY" && OVERLAY="N/A"
  # output the status/summary
  printf -- "Name: %s\nBuild: %s\nIP: %s\nLocation: %s\nEnvironment: %s\nVirtual: %s\nBase Image: %s\nOverlay: %s\nLocked: %s\nLast Build: %s\n" \
    "$NAME" "$BUILD" "$IP" "$LOC" "$EN" "$VIRTUAL" "$BASE_IMAGE" "$OVERLAY" "$SystemLock" "$( date +'%c' -d @${SystemBuildDate} 2>/dev/null )"
  test $BRIEF -eq 1 && return
  # show other systems using this as a base image
  if [[ "$BASE_IMAGE" == "y" ]]; then
    # [FORMAT:system]
    NUM=$( grep -cE "^([^,]*,){7}$NAME," ${CONF}/system )
    if [ $NUM -eq 1 ]; then A="is"; S=""; else A="are"; S="s"; fi
    echo -e "\nThere ${A} ${NUM} overlay${S}."
    if [ $NUM -gt 0 ]; then
      # [FORMAT:system]
      grep -E "^([^,]*,){7}$NAME," ${CONF}/system |perl -pe 's/,.*//; s/^/   /'
    fi
  fi
  # look up the applications configured for the build assigned to this system
  if ! [ -z "$BUILD" ]; then
    NUM=$( build_application_list "$BUILD" |wc -l |awk '{print $1}' )
    if [ $NUM -eq 1 ]; then A="is"; S=""; else A="are"; S="s"; fi
    echo -e "\nThere ${A} ${NUM} linked application${S}."
    if [ $NUM -gt 0 ]; then
      build_application_list "$BUILD" |perl -pe 's/^/   /'
      # retrieve application related data
      # [FORMAT:application]
      for APP in $( grep -E ",${BUILD}," ${CONF}/application |awk 'BEGIN{FS=","}{print $1}' ); do
        # get the file list per application
        FILES=( ${FILES[@]} $( application_file_list_unformatted $APP --environment $EN ) )
      done
    fi
  fi
  # pull system resources
  RSRC=( $( system_resource_list "$NAME" ) )
  # show assigned resources (by host, application + environment)
  if [ ${#RSRC[*]} -eq 1 ]; then A="is"; S=""; else A="are"; S="s"; fi
  echo -e "\nThere ${A} ${#RSRC[*]} linked resource${S}."
  if [ ${#RSRC[*]} -gt 0 ]; then for ((i=0;i<${#RSRC[*]};i++)); do
    printf -- "${RSRC[i]}\n" |awk 'BEGIN{FS=","}{print $2,$1,$3}'
  done; fi |column -t |perl -pe 's/^/   /'
  # output linked configuration file list
  if [ ${#FILES[*]} -gt 0 ]; then
    printf -- "\nManaged configuration files:\n"
    for ((i=0;i<${#FILES[*]};i++)); do
      # [FORMAT:file]
      grep -E "^${FILES[i]}," $CONF/file |awk 'BEGIN{FS=","}{print $1,$2}'
    done |sort |uniq |column -t |perl -pe 's/^/   /'
  else
    printf -- "\nNo managed configuration files."
  fi
  printf -- '\n'
}

# start the system build (scripts) on the remote system
#
# arguments:
#   $1	system-name
#   $2	remote-ip (current address)
#
# optional:
#   $3	role
#
function system_start_remote_build {
  if [[ $# -eq 0 || -z "$1" ]]; then err "Usage: $0 system <name> --start-remote-build current-ip [role]"; fi

  system_exists $1 || err "Unknown or missing system name"
  valid_ip $2      || err "An invalid IP was provided"

  # confirm availabilty
  check_host_alive $2 || errlog "Host is down. Aborted."

  # remove any stored keys for the current and target IPs since this is a new build
  purge_known_hosts --name $1 --ip $2

  # kick-off install and return
  if [ -z "$3" ]; then
    scslog "$2 nohup ESG/system-builds/role.sh --name $1 --shutdown >/dev/null 2>&1 </dev/null &"
    ssh_remote_command -d $2 "nohup ESG/system-builds/role.sh scs-build --name $1 --shutdown >/dev/null 2>&1 </dev/null &" >>$SCS_Background_Log 2>&1
  else
    scslog "$2 nohup ESG/system-builds/role.sh --name $1 --shutdown $3 >/dev/null 2>&1 </dev/null &"
    ssh_remote_command -d $2 "nohup ESG/system-builds/role.sh scs-build --name $1 --shutdown $3 >/dev/null 2>&1 </dev/null &" >>$SCS_Background_Log 2>&1
  fi
}

# print the type of the system: physical, single, backing, or overlay
#
function system_type {
  system_exists "$1" || err "Unknown or missing system name"

  # scope variables
  local NAME BUILD IP LOC EN VIRTUAL BASE_IMAGE OVERLAY SystemBuildDate SystemLock

  # load the system
  # [FORMAT:system]
  IFS="," read -r NAME BUILD IP LOC EN VIRTUAL BASE_IMAGE OVERLAY SystemLock SystemBuildDate <<< "$( grep -E "^$1," ${CONF}/system )"

  if [ "$VIRTUAL" == "n" ];    then printf -- "physical\n"; return; fi
  if [ "$BASE_IMAGE" == "y" ]; then printf -- "backing\n"; return; fi
  if [ -z "$OVERLAY" ];        then printf -- "single\n"; return; fi
                                    printf -- "overlay\n"
}

# unlock a system to allow changes
#
function system_unlock {
  system_exists $1 || return 1
  start_modify
  # [FORMAT:system]
  perl -i -pe "s/^($1,)(([^,]*,){7})[^,]*,(.*)/\\1\\2n,\\4/" ${CONF}/system
  if [[ $? -ne 0 ]]; then err "Error updating configuration"; fi
  echo "$1 unlocked"
  commit_file system
}

function system_update {
  local C NAME BUILD ORIGIP LOC EN ORIGVIRTUAL ORIGBASE_IMAGE ORIGOVERLAY SystemBuildDate \
        IP NETNAME ORIGNAME SystemLock
  start_modify
  generic_choose system "$1" C && shift

  # [FORMAT:system]
  IFS="," read -r NAME BUILD ORIGIP LOC EN ORIGVIRTUAL ORIGBASE_IMAGE ORIGOVERLAY SystemLock SystemBuildDate <<< "$( grep -E "^$C," ${CONF}/system )"
  ORIGNAME="$NAME"

  # check lock
  if [[ "$SystemLock" != "n" ]]; then err "System locked; please unlock to make changes"; fi

  get_input NAME "Hostname" --default "$NAME"
  get_input BUILD "Build" --default "$BUILD" --null --options "$( build_list_unformatted |replace )"
  while [[ "$IP" != "auto" && "$IP" != "dhcp" && $( exit_status valid_ip "$IP" ) -ne 0 ]]; do get_input IP "Primary IP (address, dhcp, or auto to auto-select)" --default "$ORIGIP"; done
  # automatic IP selection
  if [ "$IP" == "auto" ]; then
    get_input NETNAME "Network (loc-zone-alias)" --options "$( network_list_unformatted |grep -E "^${LOC}-" |awk '{print $1"-"$2 }' |replace )" --auto "$6"
    shift
    IP=$( network_ip_list_available $NETNAME --limit 1 )
    valid_ip $IP || err "Automatic IP selection failed"
  fi
  get_input LOC "Location" --default "$LOC" --options "$( location_list_unformatted |replace )"
  get_input EN "Environment" --default "$EN" --options "$( environment_list_unformatted |replace )"
  # changing these settings can be non-trivial for a system that is already deployed...
  get_yn VIRTUAL "Virtual Server (y/n)" --default "$ORIGVIRTUAL"
  if [ "$ORIGVIRTUAL" != "$VIRTUAL" ]; then
    printf -- '%s\n' "This setting should ONLY be changed if it was set in error."
    get_yn R "Are you SURE you want to change the type of system (y/n)?" || exit
  fi
  if [ "$VIRTUAL" == "y" ]; then
    get_yn BASE_IMAGE "Use as a backing image for overlay (y/n)?" --default "$ORIGBASE_IMAGE"
    if [ "$ORIGBASE_IMAGE" != "$BASE_IMAGE" ]; then
      printf -- '%s\n' "This setting should ONLY be changed if it was set in error. Changing this setting if another system is built on this one WILL cause a major production issue."
      get_yn R "Are you SURE you want to change the type of system (y/n)?" || exit
    fi
    if [ -z "$ORIGOVERLAY" ]; then ORIGOVERLAY_Q="n"; else ORIGOVERLAY_Q="y"; fi
    get_yn OVERLAY_Q "Overlay on another system (y/n)?" --default "$ORIGOVERLAY_Q"
    if [ "$ORIGOVERLAY_Q" != "$OVERLAY_Q" ]; then
      printf -- '%s\n' "This setting should ONLY be changed if it was set in error. Changing this setting after the system is built WILL cause a major production issue."
      get_yn R "Are you SURE you want to change the type of system (y/n)?" || exit
    fi
    if [ "$OVERLAY_Q" == "y" ]; then
      get_input OVERLAY "Overlay System (or auto to select when provisioned)" --options "auto,$( system_list_unformatted --backing --exclude-parent $NAME |replace )" --default "$ORIGOVERLAY"
    else
      OVERLAY=""
    fi
  else
    BASE_IMAGE="n"
    OVERLAY=""
  fi

  # handle single or overlay -> backing image
  if [[ "$ORIGBASE_IMAGE" != "$BASE_IMAGE" && "$BASE_IMAGE" == "y" && $( exit_status valid_ip $IP ) -eq 0 && $( exit_status check_host_alive $IP ) -eq 0 ]]; then

    if [ "$( ssh_remote_command -d $IP "hostname" )" != "$NAME" ]; then
      scslog "refusing to change system type since the system at the registered IP does not match the host name"
      echo "refusing to change system type since the system at the registered IP does not match the host name" >&2
      BASE_IMAGE=$ORIGBASE_IMAGE
    else
      #  - look up the network for this IP
      NETNAME=$( network_list --match $IP )
      test -z "$NETNAME" && err "No network was found matching this system's IP address"
      # flush hardware address, ssh host keys, and device mappings to anonymize system
      ssh_remote_command -d -n -q $IP "ESG/system-builds/install.sh configure-system --ip dhcp --flush --skip-restart >/dev/null 2>&1; halt"
      #ssh -o "StrictHostKeyChecking no" -n $HVIP "while [ \"\$( /usr/bin/virsh dominfo $NAME |grep -i state |grep -i running |wc -l |awk '{print \$1}' )\" -gt 0 ]; do sleep 5; done" >/dev/null 2>&1
      #scslog "successfully stopped $NAME"
      sleep 15
      # this is a base_image - move built image file, deploy to other HVs (as needed), and undefine system
      scslog "converting VM to backing image"
      system_convert $NAME --backing --no-prompt --force --network $NETNAME
      if [ $? -eq 0 ]; then IP=dhcp; scslog "successfully converted vm"; else scslog "conversion failed"; fi
    fi

  fi

  # conditionally assign/reserve IP
  if [[ "$IP" != "dhcp" && ! -z "$( network_ip_locate $IP )" ]]; then network_ip_assign $IP $NAME || printf -- '%s\n' "Error - unable to assign the specified IP" >&2; fi

  # save changes
  # [FORMAT:system]
  perl -i -pe "s/^$ORIGNAME,.*/${NAME},${BUILD},${IP},${LOC},${EN},${VIRTUAL},${BASE_IMAGE},${OVERLAY},${SystemLock},${SystemBuildDate}/" ${CONF}/system
  # handle IP change
  if [ "$IP" != "$ORIGIP" ]; then
    if [ "$ORIGIP" != "dhcp" ]; then network_ip_unassign $ORIGIP; fi
    if [[ "$IP" != "dhcp" && ! -z "$( network_ip_locate $IP )" ]]; then network_ip_assign $IP $NAME || printf -- '%s\n' "Error - unable to assign the specified IP" >&2; fi
  fi
  commit_file system
}

# update /etc/hosts, lpad hosts, and deploy
#
# $1 = hostname
# $2 = ip
#
function system_update_push_hosts {
  test -z "$PUSH_HOSTS" && return
  local ENTRY kh=/etc/hosts

  printf -- " $PUSH_HOSTS " |grep -q " $( hostname ) "
  if [ $? -ne 0 ]; then echo "This system is not authorized to update /etc/hosts" >&2; return 3; fi

  # hostname and IP should either both be unique, or both registered together
  ENTRY=$( grep -E '[ '$'\t'']'$1'[ '$'\t'']' $kh );        H=$?
  echo "$ENTRY" |grep -qE '^'${2//\./\\.}'[ '$'\t'']';      I=$?
  grep -qE '^'${2//\./\\.}'[ '$'\t'']' $kh;                 J=$?

  (
  flock -x -w 600 201
  if [ $? -ne 0 ]; then errlog "Unable to obtain lock on $kh"; return; fi

  if [ $(( $H + $I )) -eq 0 ]; then
    # found together; this is an existing host
    echo "Host entry exists."
  elif [ $(( $H + $J )) -eq 2 ]; then
    echo "Adding host entry..."
    cat $kh >$kh.sysbuild
    echo -e "$2\t$1\t\t$1.${DOMAIN_NAME}" >>$kh
    diff $kh{.sysbuild,}; echo
    # sync
    test -x /usr/local/etc/push-hosts.sh && /usr/local/etc/push-hosts.sh
  elif [ $H -eq 0 ]; then
    echo "The host name you provided ($1) is already registered with a different IP address in $kh. Aborted." >&2
    return 1
  elif [ $J -eq 0 ]; then
    echo "The IP address you provided ($2) is already registered with a different host name in $kh. Aborted." >&2
    return 1
  fi
  ) 201>>$kh

  (
  flock -x -w 30 202
  if [ $? -ne 0 ]; then errlog "Unable to obtain lock on /usr/local/etc/lpad/hosts/managed-hosts"; return; fi

  # add host to lpad as needed
  test -f /usr/local/etc/lpad/hosts/managed-hosts || return 0
  grep -qE '^'$1':' /usr/local/etc/lpad/hosts/managed-hosts
  if [ $? -ne 0 ]; then
    echo "Adding lpad entry..."
    echo "$1:linux" >>/usr/local/etc/lpad/hosts/managed-hosts
  fi
  ) 202>>/usr/local/etc/lpad/hosts/managed-hosts

  return 0
}

# connect to the remote system and run uptime
#
function system_uptime {
  system_exists "$1" || err "Unknown or missing system name"
  ssh_remote_command $1 uptime
}

# generate all system variables and settings
#
function system_vars {
  system_exists "$1" || err "Unknown or missing system name"
  # load the system
  local NAME BUILD IP LOC EN VIRTUAL BASE_IMAGE OVERLAY ZONE ALIAS \
        NET MASK BITS GW HAS_ROUTES DNS VLAN DESC REPO_ADDR REPO_PATH \
        REPO_URL BUILD DEFAULT_BUILD NTP SystemBuildDate SystemLock
  # [FORMAT:system]
  IFS="," read -r NAME BUILD IP LOC EN VIRTUAL BASE_IMAGE OVERLAY SystemLock SystemBuildDate <<< "$( grep -E "^$1," ${CONF}/system )"
  # output system data
  echo -e "system.name $NAME\nsystem.build $BUILD\nsystem.ip $IP\nsystem.location $LOC\nsystem.environment $EN"
  # output network data, if available
  local SYSNET=$( network_list --match $IP )
  if [ ! -z "$SYSNET" ]; then
    # [FORMAT:network]
    IFS="," read -r LOC ZONE ALIAS NET MASK BITS GW HAS_ROUTES DNS VLAN DESC REPO_ADDR REPO_PATH REPO_URL BUILD DEFAULT_BUILD NTP DHCP <<< "$( grep -E "^${SYSNET//-/,}," ${CONF}/network )"
    echo -e "system.zone ${ZONE}-${ALIAS}\nsystem.network $NET\nsystem.netmask $MASK\nsystem.gateway $GW"
    echo "system.broadcast $( ipadd $NET $(( $( cdr2size $BITS ) -1 )) )"
    if [ ! -z "$DNS" ]; then echo "system.dns $DNS"; fi
    if [ ! -z "$NTP" ]; then echo "system.ntp $NTP"; fi
    if [ ! -z "$VLAN" ]; then echo "system.vlan $VLAN"; fi
  fi
  # pull system resources
  for R in $( system_resource_list $NAME ); do
    IFS="," read -r TYPE VAL RN <<< "$R"
    test -z "$RN" && RN="$TYPE"
    if [ "$TYPE" == "cluster_ip" ]; then
      echo "resource.$RN $VAL"
    else
      echo "system.$RN $VAL"
    fi
  done
  # pull constants
  OIFS=$IFS; IFS=$'\n'
  for CNST in $( system_constant_list $NAME ); do
    IFS="," read -r CN VAL <<< "$CNST"
    echo "constant.$( printf -- "$CN" |tr 'A-Z' 'a-z' ) $VAL"
  done
  IFS=$OIFS
}

# create and attach a new disk to an existing virtual machine
#
function system_vm_disk_create {
  #grep -q "CONFIG_HOTPLUG_PCI_ACPI=y" /boot/config-$( uname -r )

  if [ $# -lt 2 ]; then system_vm_disk_create_help; return 1; fi

  local Args Alias Backing Destroy=0 Disk DryRun=0 Size=40 Type=virtio VM \
        Hypervisor AllHypervisors HypervisorIP VMPath HypervisorEnabled \
        Disk_Type_List DevID NewDevID Existing=0

  VM="$1"; shift
  Disk_Type_List="ide scsi usb virtio xen"

  while [ $# -gt 0 ]; do case $1 in
    -a|--alias) Alias="$2"; shift;;
    -b|--backing) Backing="$2"; shift;;
    -d|--disk) Disk="$2"; shift;;
    -e|--use-existing) Existing=1;;
    -h|--hypervisor) Hypervisor="$2"; shift;;
    -s|--size) Size="$2"; shift;;
    -t|--type) Type="$2"; shift;;
    --destroy) Destroy=1;;
    --dry-run) DryRun=1;;
  esac; shift; done

  system_exists $VM || return 1
  [ -z "$Alias" ] && return 1
  printf -- " $Disk_Type_List " |grep -q " $Type " || err "Invalid bus (disk type). Must be one of $Disk_Type_List."
  [ "$Size" != "${Size//[^0-9]/}" ] && err "Disk size must be a numeric integer"
  [ $Size -lt 1 ] && err "Disk size must be at least 1 GB"
  [ $Size -gt 2000 ] && err "Disk size must be less than 2 TB (this limit is arbitrary)"
  printf -- "${Alias}${VM}${Disk}${Backing}" |grep -q "*" && err "Invalid character in system name, alias, or path."

  if [ -z "$Hypervisor" ]; then Hypervisor="$( hypervisor_locate_system $VM )"; else hypervisor_exists $Hypervisor || err "Invalid hypervisor"; fi
  #AllHypervisors="$( hypervisor_locate_system $VM --all |tr '\n' ' ' )"

  [ -z "$Hypervisor" ] && err "Unable to locate hypervisor for the specified system"
  # [FORMAT:hypervisor]
  read HypervisorIP VMPath HypervisorEnabled <<<"$( grep -E "^$Hypervisor," ${CONF}/hypervisor |awk 'BEGIN{FS=","}{print $2,$4,$7}' )"
  [ "$HypervisorEnabled" == "y" ] || err "The primary hypervisor for this system is not enabled"

  if ! [ -z "$Backing" ]; then
    ssh_remote_command -d -q $HypervisorIP "test -f $Backing"
    if [ $? -ne 0 ]; then err "Specified backing disk does not exist"; fi
  fi

  [ -z "$Disk" ] && Disk="${VMPath}/${VM}.${Alias}.img"
  ssh_remote_command -d -q $HypervisorIP "test -f $Disk"
  if [ $? -eq 0 ]; then
    if [ $Destroy -eq 1 ]; then
      ssh_remote_command -d -q $HypervisorIP "/bin/rm -f $Disk"
    elif [ $Existing -eq 0 ]; then
      err "The specified disk already exists on $Hypervisor"
    fi
  fi

  DevID=$( ssh_remote_command -d $HypervisorIP "virsh dumpxml $VM |grep target |grep bus |sed -e \"s/.*dev='//; s/'.*//\" |sort |tail -n1" )
  NewDevID="$( printf -- "${DevID}" |perl -pe 's/.$//' )$( printf -- "${DevID: -1}" |tr 'a-y' 'b-z' )"

  if [ $Existing -eq 0 ]; then
    if ! [ -z "$Backing" ]; then Args="-b $Backing "; Size=""; else Size="${Size}G"; fi

    if [ $DryRun -eq 1 ]; then
      echo "DRY-RUN: Create disk..."
      echo "qemu-img create ${Args}-f qcow2 ${Disk} ${Size}"
      echo
    else
      ssh_remote_command -d -q $HypervisorIP "qemu-img create ${Args}-f qcow2 ${Disk} ${Size}"
      test $? -eq 0 || err "Error creating disk"
    fi
  fi

  if [ $DryRun -eq 1 ]; then

    echo "virsh attach-device $VM /tmp/$VM.scs_add_disk.$$.xml --persistent"
    echo
    cat <<_EOF
<disk type='file' device='disk'>
  <driver name='qemu' type='qcow2' cache='writeback'/>
  <source file='${Disk}'/>
  <target dev='${NewDevID}' bus='${Type}'/>
</disk>
_EOF

  else
    cat <<_EOF |ssh -o "StrictHostKeyChecking no" -l $SCS_RemoteUser -i $SCS_KeyFile $HypervisorIP "cat >/tmp/$VM.scs_add_disk.$$.xml"
<disk type='file' device='disk'>
  <driver name='qemu' type='qcow2' cache='writeback'/>
  <source file='${Disk}'/>
  <target dev='${NewDevID}' bus='${Type}'/>
</disk>
_EOF

    ssh_remote_command -d -q $HypervisorIP "virsh attach-device $VM /tmp/$VM.scs_add_disk.$$.xml --persistent"
    test $? -eq 0 || err "Error attaching device - see $Hypervisor:/tmp/$VM.scs_add_disk.$$.xml"
    echo "Successfully attached disk"
    scslog "attached $Size disk '$Alias' to $VM on $Hypervisor"

  fi

  return 0
}
function system_vm_disk_create_help { cat <<_EOF
Usage: ... --alias <name> --vm <name> [--backing </path/to/image.img>] [--disk </path/to/disk.img>] [--size N (in GB)] [--destroy] [--dry-run]

_EOF
}

# output the virtual machine disk configuration for the system
#
function system_vm_disks {
  system_exists "$1" || err "Unknown or missing system name"
  # get the host
  local HV=$( hypervisor_locate_system $1 --quick )
  test -z "$HV" && return
  # get the hypervisor IP
  # [FORMAT:hypervisor]
  local IP=$( grep -E '^'$HV',' ${CONF}/hypervisor |awk 'BEGIN{FS=","}{print $2}' )
  # verify connectivity
  check_host_alive $IP || return
  # get the disk configuration from the hypervisor
  local PARENT="/" XMLPATH
  while read_dom; do
    [ -z "$TAG_NAME" ] && continue
    if [ "${TAG_NAME:0:1}" == "/" ]; then
      PARENT="$( printf -- '%s' "$PARENT" |perl -pe 's%[^/]*/$%%' )"
      continue
    fi
    if [ "$TYPE" == "OPEN" ]; then PARENT="${PARENT}${TAG_NAME}/"; XMLPATH=$PARENT; else XMLPATH="${PARENT}${TAG_NAME}/"; fi
    #echo "Path: '$XMLPATH', Tag: '$TAG_NAME', Attributes: '$ATTRIBUTES', Type: '$TYPE', Content: '$CONTENT'"
    if [ "$XMLPATH" == "/domain/devices/disk/source/" ]; then
      printf -- '%s\n' "$ATTRIBUTES" |perl -pe "s/'//g; s/file=//"
    fi
  done <<< "$( ssh_remote_command -d $IP virsh dumpxml $1 )"
}


#Section: SETTINGS
  #####  ####### ####### ####### ### #     #  #####   #####
 #     # #          #       #     #  ##    # #     # #     #
 #       #          #       #     #  # #   # #       #
  #####  #####      #       #     #  #  #  # #  ####  #####
       # #          #       #     #  #   # # #     #       #
 #     # #          #       #     #  #    ## #     # #     #
  #####  #######    #       #    ### #     #  #####   #####

# settings
#
# file to look for to immediately abort all background tasks
ABORTFILE=/tmp/scs-abort-all
#
# name of subfolder to move backing images in to (no leading slash, include trailing slash)
BACKING_FOLDER=backing_images/
#
# path to build scripts
BUILDSRC=/home/wstrucke/ESG/system-builds
#
# local root for scs storage files, settings, and git repository
CONF=/usr/local/etc/lpad/app-config
#
# default size of a new system's HDD in GB
DEF_HDD=40
#
# default amount of RAM for a new system in MB
DEF_MEM=1024
#
# site domain name (for hosts)
DOMAIN_NAME=2checkout.com
#
# use the user's default editor if one is set
EditProgram=${EDITOR:=vim}
#
# tcp ports to check to validate an ip address is not allocated (space seperated list)
#   tcp/22 (ssh) is always checked
IP_Check_Ports="80 443 8080 8443"
#
# path to kickstart templates (centos6-i386.tpl, etc...)
KSTEMPLATE=/home/wstrucke/ESG/system-builds/kickstart-files/templates
#
# list of architectures for builds -- each arch in the list must be available
#   for each OS version (below)
OSARCH="i386,x86_64"
#
# list of operating systems for builds
OSLIST="centos4,centos5,centos6"
#
# management servers with authoritative host files (space seperated list)
PUSH_HOSTS="hqpcore-bkup01 bkup-21"
#
# local path to store release archives
RELEASEDIR=${SCS_RELEASES:=/bkup1/scs-release}; mkdir $RELEASEDIR >/dev/null 2>&1 || RELEASEDIR=~/scs-release
#
# the version of the schema for this release
SchemaVersion=0.1
#
# path to activity log
SCS_Activity_Log=/var/log/scs_activity.log; test -w $SCS_Activity_Log   || SCS_Activity_Log=scs_activity.log
#
# path to background task log
SCS_Background_Log=/var/log/scs_bg.log    ; test -w $SCS_Background_Log || SCS_Background_Log=scs_bg.log
#
# path to error log
SCS_Error_Log=/var/log/scs_error.log      ; test -w $SCS_Error_Log      || SCS_Error_Log=scs_error.log
#
# number of backups to keep on each remote system when deploying config (a value of 0 will keep all)
SCS_NumRemoteBackups=${SCS_REMOTE_BACKUPS:=10}
#
# default private key for systems management (ssh/scp)
SCS_KeyFile=${SCS_IDENTITY:=/root/.ssh/id_rsa}
#
# remote user on all systems for management access
SCS_RemoteUser=${SCS_REMOTE_USER:=root}
#
# shared repository setting (enable or disable "locking")
SCS_SharedLocalRepo=${SCS_SHARED_REPO:=1}
#
# application version
SCS_Version="1.0.0"
#
# path to the temp file for patching configuration files
TMP=${SCS_TEMP:=/tmp/scs.$$}
#
# path to a large local folder for temporary file transfers
TMPLarge=${SCS_TEMP_LARGE:=/bkup1}        ; test -d $TMPLarge || TMPLarge=~/scs-large-tmp


#Section: MAIN
 #     #    #    ### #     #
 ##   ##   # #    #  ##    #
 # # # #  #   #   #  # #   #
 #  #  # #     #  #  #  #  #
 #     # #######  #  #   # #
 #     # #     #  #  #    ##
 #     # #     # ### #     #

# define global variables
GitVer=$( git version 2>/dev/null |perl -pe 's/.* ([0-9\.]*)( .*|$)/\1/' )
HostOS=$( [[ "$( uname -v )" =~ "Darwin" ]] && echo mac || echo linux )
USERNAME=""

if [[ "$HostOS" == "mac" ]]; then
  # turn off special handling of ._* files in tar, etc.
  export COPYFILE_DISABLE=true
  export COPY_EXTENDED_ATTRIBUTES_DISABLE=true
fi

# precaution
if [[ -z "$TMP" || "$TMP" == "/" ]]; then echo "Invalid temporary directory. Please use a variation of '/tmp/scs.\$\$'." >&2; exit 1; fi

trap cleanup_and_exit EXIT INT

# initialize
which git >/dev/null 2>&1 || err "Please install git or correct your PATH"

# the path to the configuration is configurable as an argument
if [[ "$1" == "-c" || "$1" == "--config" ]]; then
  test -d "$( dirname $2 )" && CONF="$2" && shift 2 || usage
else
  if [[ -n $SCS_CONF ]]; then
    CONF=$SCS_CONF
  fi
fi
echo "using configuration at '$CONF' for application at '$0'" >>$SCS_Activity_Log

# first run check
if ! [ -d $CONF ]; then
  read -r -p "Configuration not found - this appears to be the first time running this script.  Do you want to initialize the configuration (y/n)? " P
  P=$( echo "$P" |tr 'A-Z' 'a-z' )
  test "$P" == "y" && initialize_configuration || exit 1
fi

# special case for detailed help without a space
if [[ "${!#}" =~ \?$ ]]; then help $@; exit 0; fi

# get subject
SUBJ="$( expand_subject_alias "$( echo "$1" |tr 'A-Z' 'a-z' )")"; shift

# intercept non subject/verb commands
case "$SUBJ" in
  abort) scs_abort $@; exit 0;;
  cancel|unlock) cancel_modify $@; exit 0;;
  commands) scs_commands; exit 0;;
  commit) stop_modify $@; exit 0;;
  diff) git_diff $@; exit 0;;
  dir) echo ${CONF}; exit 0;;
  help) help $@; exit 0;;
  lock) start_modify; exit 0;;
  log) git_log; exit 0;;
  pdir) dirname $( deref $0 ); exit 0;;
  status) git_status --exit $@;;
esac

# validate schema
check_schema

# output usage only if no arguments were provided
test $# -ge 1 || usage

# get verb
VERB="$( expand_verb_alias "$( echo "$1" |tr 'A-Z' 'a-z' )")"; shift

# if no verb is provided default to list, since it is available for all subjects
if [ -z "$VERB" ]; then VERB="list"; fi

# help
if [ "$VERB" == "help" ]; then help $SUBJ; exit 0; fi

# warn if lock file exists
test -f $ABORTFILE && printf -- '\E[31;47m%s\E[0m\n' "***** WARNING: ABORT ENABLED *****"

if [[ "$VERB" == "lineage" && "$SUBJ" == "build" ]]; then build_lineage $@; echo; exit 0; fi

# validate subject and verb
printf -- " application build constant environment file hypervisor location network resource system " |grep -q " $SUBJ "
[[ $? -ne 0 || -z "$SUBJ" ]] && usage
if [[ "$SUBJ" != "resource" && "$SUBJ" != "location" && "$SUBJ" != "system" && "$SUBJ" != "network" && "$SUBJ" != "hypervisor" ]]; then
  printf -- " create delete list show update edit file application constant environment cat undefine define " |grep -q " $VERB "
  [[ $? -ne 0 || -z "$VERB" ]] && usage
fi
[[ "$VERB" == "edit" && "$SUBJ" != "file" ]] && usage
[[ "$VERB" == "cat" && "$SUBJ" != "file" ]] && usage
[[ "$VERB" == "file" && "$SUBJ" != "application" ]] && usage
[[ "$VERB" == "application" && "$SUBJ" != "environment" ]] && usage
[[ "$VERB" == "constant" && (( "$SUBJ" != "environment" && "$SUBJ" != "application" )) ]] && usage
[[ "$VERB" == "environment" && "$SUBJ" != "location" ]] && usage

# call function with remaining arguments
if [ "$SUBJ" == "resource" ]; then
  case "$VERB" in
    create|delete|list|show|update) eval ${SUBJ}_${VERB} $@;;
    *) resource_byval "$VERB" $@;;
  esac
elif [ "$SUBJ" == "system" ]; then
  case "$VERB" in
    create|delete|list|show|update) eval ${SUBJ}_${VERB} $@;;
    *) system_byname "$VERB" $@;;
  esac
elif [ "$SUBJ" == "location" ]; then
  case "$VERB" in
    create|delete|list|show|update) eval ${SUBJ}_${VERB} $@;;
    *) location_environment "$VERB" $@;;
  esac
elif [ "$SUBJ" == "hypervisor" ]; then
  case "$VERB" in
    create|delete|list|show|update) eval ${SUBJ}_${VERB} $@;;
    *) hypervisor_byname "$VERB" $@;;
  esac
elif [ "$SUBJ" == "network" ]; then
  case "$VERB" in
    create|delete|list|show|update) eval ${SUBJ}_${VERB} $@;;
    *) network_byname "$VERB" $@;;
  esac
else
  eval ${SUBJ}_${VERB} $@
fi<|MERGE_RESOLUTION|>--- conflicted
+++ resolved
@@ -843,12 +843,8 @@
   git init --quiet $CONF
   touch $CONF/{application,constant,environment,file{,-map},hv-{environment,network,system},hypervisor,location,network,resource,system}
   cd $CONF || err
-<<<<<<< HEAD
-  printf -- "*\\.swp\nscs_activity\\.log\nscs_bg\\.log\nscs_error\\.log\n\\.scs_lock\n" >.gitignore
+  printf -- "*\\.sw[op]\n\\.DS_Store\nscs_activity\\.log\nscs_bg\\.log\nscs_error\\.log\n\\.scs_lock\n" >.gitignore
   printf -- "${SchemaVersion}\n" >schema
-=======
-  printf -- "*\\.sw[op]\n\\.DS_Store\nscs_activity\\.log\nscs_bg\\.log\nscs_error\\.log\n\\.scs_lock\n" >.gitignore
->>>>>>> e4234f8a
   git add *
   git commit -a -m'initial commit' >/dev/null 2>&1
   cd - >/dev/null 2>&1
@@ -8204,11 +8200,7 @@
   # load the system
   local NAME BUILD IP LOC EN VIRTUAL BASE_IMAGE OVERLAY FILES ROUTES FPTH SystemBuildDate \
         AllFiles HasRoutes=0 AUDITSCRIPT RELEASEFILE RELEASESCRIPT STATFILE MyDate Branch \
-<<<<<<< HEAD
-        SystemLock
-=======
-        DeleteFiles
->>>>>>> e4234f8a
+        SystemLock DeleteFiles
   # [FORMAT:system]
   IFS="," read -r NAME BUILD IP LOC EN VIRTUAL BASE_IMAGE OVERLAY SystemLock SystemBuildDate <<< "$( grep -E "^$1," ${CONF}/system )"
   # create the temporary directory to store the release files
